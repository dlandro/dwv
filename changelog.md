# Changelog

<<<<<<< HEAD
=======
## [v0.33.0](https://github.com/ivmartel/dwv/releases/tag/v0.33.0) - 06/06/2024

### Added

- Add set position to zoom tool [#1675](https://github.com/ivmartel/dwv/issues/1675)
- Allow to specify the root html document [#1670](https://github.com/ivmartel/dwv/issues/1670)
- Revise image spacing calculation [#1651](https://github.com/ivmartel/dwv/issues/1651)
- Cast value for UN tag write fix [#1645](https://github.com/ivmartel/dwv/issues/1645)
- Allow to deactivate UN tags fixing [#1642](https://github.com/ivmartel/dwv/issues/1642)
- Add url load 'forceLoader' option [#1629](https://github.com/ivmartel/dwv/issues/1629)
- Check number of frames value before adding dimension [#1615](https://github.com/ivmartel/dwv/issues/1615)
- Relax Accept header test for canLoadUrl methods [#1614](https://github.com/ivmartel/dwv/issues/1614)
- Allow scroll if at least one data of the layerGroup can [#1593](https://github.com/ivmartel/dwv/issues/1593)
- Allow to deactivate draw shortcuts [#1579](https://github.com/ivmartel/dwv/issues/1579)
- Allow to abort individual load [#1572](https://github.com/ivmartel/dwv/issues/1572)
- Allow to add missing tags while writing DICOM [#1561](https://github.com/ivmartel/dwv/issues/1561)
- Remove mouse and touch event position calculation [#1559](https://github.com/ivmartel/dwv/issues/1559)
- Add tags to image meta data [#1557](https://github.com/ivmartel/dwv/issues/1557)
- Rename WindowCenterAndWidth to voiLut [#1554](https://github.com/ivmartel/dwv/issues/1554)
- Rename rescaleLut to modalityLut [#1553](https://github.com/ivmartel/dwv/issues/1553)
- Allow to check image UIDs [#1550](https://github.com/ivmartel/dwv/issues/1550)
- Move label to bellow shape for circle and ellipse [#1539](https://github.com/ivmartel/dwv/issues/1539)
- Change draw colour according to layer [#1537](https://github.com/ivmartel/dwv/issues/1537)
- Add srclayerid to draw events [#1531](https://github.com/ivmartel/dwv/issues/1531)
- Store window/level in data view config [#1526](https://github.com/ivmartel/dwv/issues/1526)
- Change 'loaderror' and 'loadabort' event type [#1524](https://github.com/ivmartel/dwv/issues/1524)
- No loadend event when http requests fails [#1522](https://github.com/ivmartel/dwv/issues/1522)
- Store image smoothing setting for future layers [#1519](https://github.com/ivmartel/dwv/issues/1519)
- Send delete draw events on layer delete [#1518](https://github.com/ivmartel/dwv/issues/1518)
- Store current opacity and colour map in data view config [#1517](https://github.com/ivmartel/dwv/issues/1517)
- Add window level type [#1515](https://github.com/ivmartel/dwv/issues/1515)
- Add a colour map binder [#1508](https://github.com/ivmartel/dwv/issues/1508)
- Do not synchronise opacity if only one layer [#1506](https://github.com/ivmartel/dwv/issues/1506)
- Add support for writing DICOM with unknown VR [#1505](https://github.com/ivmartel/dwv/issues/1505)
- Set colour map by name in ViewConfig [#1499](https://github.com/ivmartel/dwv/issues/1499)
- Add units to draw quantification [#1489](https://github.com/ivmartel/dwv/issues/1489)
- Export draw controller type [#1488](https://github.com/ivmartel/dwv/issues/1488)
- Add opacity to dataViewConfig [#1464](https://github.com/ivmartel/dwv/issues/1464)
- Allow to change image smoothing from the app [#1463](https://github.com/ivmartel/dwv/issues/1463)
- Use string dataid, replace loadid with dataid [#1460](https://github.com/ivmartel/dwv/issues/1460)
- Add data index to draw events [#1457](https://github.com/ivmartel/dwv/issues/1457)
- Make scroll an option of the draw tool [#1456](https://github.com/ivmartel/dwv/issues/1456)
- Allow to set the active layer group [#1455](https://github.com/ivmartel/dwv/issues/1455)
- Make default properties available in shape quant [#1434](https://github.com/ivmartel/dwv/issues/1434)
- Allow to add and remove view configuration [#1431](https://github.com/ivmartel/dwv/issues/1431)
- Allow to override shape label text [#1429](https://github.com/ivmartel/dwv/issues/1429)
- Add support for PET SUV [#1418](https://github.com/ivmartel/dwv/issues/1418)
- Decouple data rescaling and view windowing [#1406](https://github.com/ivmartel/dwv/issues/1406)
- Add API to help with information overlay [#1383](https://github.com/ivmartel/dwv/issues/1383)
- Add support for writing DICOM seg [#1128](https://github.com/ivmartel/dwv/issues/1128)

### Fixed

- Overlay on zoomed layer [#1674](https://github.com/ivmartel/dwv/issues/1674)
- Wrong circle and ellipse quantification values for oriented views [#1662](https://github.com/ivmartel/dwv/issues/1662)
- Fix scroll sensitivity [#1634](https://github.com/ivmartel/dwv/issues/1634)
- Writer replace tags fails for implicit data [#1607](https://github.com/ivmartel/dwv/issues/1607)
- Fix anisotropic DICOM seg support [#1602](https://github.com/ivmartel/dwv/issues/1602)
- Fix abort [#1573](https://github.com/ivmartel/dwv/issues/1573)
- VR=xs breaks data writing [#1567](https://github.com/ivmartel/dwv/issues/1567)
- VR=OB and bitsAllocated=16 breaks data writing [#1566](https://github.com/ivmartel/dwv/issues/1566)
- `getIndexFromStringId` does not handle X only index [#1562](https://github.com/ivmartel/dwv/issues/1562)
- Wrong anchor position on circle edit undo [#1540](https://github.com/ivmartel/dwv/issues/1540)
- View shift on resize of an MPR view [#1535](https://github.com/ivmartel/dwv/issues/1535)
- TypeError: Cannot set property type of [object Event]... [#1523](https://github.com/ivmartel/dwv/issues/1523)
- Crosshair gets out of layer [#1494](https://github.com/ivmartel/dwv/issues/1494)
- Draws move on resize [#1493](https://github.com/ivmartel/dwv/issues/1493)
- Error when moving anchor out of canvas [#1492](https://github.com/ivmartel/dwv/issues/1492)
- Shape does not follow roi anchors  [#1491](https://github.com/ivmartel/dwv/issues/1491)
- Wrong measurements in MPR views [#1473](https://github.com/ivmartel/dwv/issues/1473)
- Draw deletion in MPR [#1468](https://github.com/ivmartel/dwv/issues/1468)
- Image offset and oriented incorrectly [#1459](https://github.com/ivmartel/dwv/issues/1459)
- data change bug in viewer [#1424](https://github.com/ivmartel/dwv/issues/1424)
- drawlayer bug when changing data view [#1423](https://github.com/ivmartel/dwv/issues/1423)
- Bad transfer syntax for data with no DCIM prefix [#1416](https://github.com/ivmartel/dwv/issues/1416)
- Image data range and rescaled range are not correct [#1404](https://github.com/ivmartel/dwv/issues/1404)

---

>>>>>>> 41bc37a6
## [v0.32.6](https://github.com/ivmartel/dwv/releases/tag/v0.32.6) - 17/04/2024

### Fixed

- Fix npm publish [#1656](https://github.com/ivmartel/dwv/issues/1656)

## [v0.32.5](https://github.com/ivmartel/dwv/releases/tag/v0.32.5) - 17/04/2024

### Fixed

- Image does not completely fill div [#1655](https://github.com/ivmartel/dwv/issues/1655)

## [v0.32.4](https://github.com/ivmartel/dwv/releases/tag/v0.32.4) - 18/03/2024

### Fixed

- event.preventDefault for wheel events [#1632](https://github.com/ivmartel/dwv/issues/1632)

## [v0.32.3](https://github.com/ivmartel/dwv/releases/tag/v0.32.3) - 22/09/2023

### Added

- Add support for writing DICOM with unknown VR [#1507](https://github.com/ivmartel/dwv/issues/1481)

## [v0.32.2](https://github.com/ivmartel/dwv/releases/tag/v0.32.2) - 04/09/2023

### Added

- Add app options type  [#1481](https://github.com/ivmartel/dwv/issues/1481)
- Add data element type [#1474](https://github.com/ivmartel/dwv/issues/1474)
- Export luts as plural not singular [#1478](https://github.com/ivmartel/dwv/issues/1478)
- Add data view config type [#1475](https://github.com/ivmartel/dwv/issues/1475)
- Use File[] and not Filelist [#1476](https://github.com/ivmartel/dwv/issues/1476)

## [v0.32.1](https://github.com/ivmartel/dwv/releases/tag/v0.32.1) - 19/06/2023

### Added

- Update API to provide image creation and state apply [#1410](https://github.com/ivmartel/dwv/issues/1410)
- Change babel configuration [#1409](https://github.com/ivmartel/dwv/issues/1409)

### Fixed

- Uncaught TypeError: t.findOne is not a function [#1392](https://github.com/ivmartel/dwv/issues/1392)

---

## [v0.32.0](https://github.com/ivmartel/dwv/releases/tag/v0.32.0) - 02/06/2023

### Added

- Make dwv importable as an es6 module [#399](https://github.com/ivmartel/dwv/issues/399)
- typings [#669](https://github.com/ivmartel/dwv/issues/669)
- Follow DICOM json standard [#1071](https://github.com/ivmartel/dwv/issues/1071)

### Fixed

- Unknown VR breaks code [#1325](https://github.com/ivmartel/dwv/issues/1325)

---

## [v0.31.2](https://github.com/ivmartel/dwv/releases/tag/v0.31.2) - 07/05/2023

### Fixed

- Cannot run thread after stop [#1358](https://github.com/ivmartel/dwv/issues/1358)
- Error in objectToArray [#1354](https://github.com/ivmartel/dwv/issues/1354)

### Added

- Add source to dicom load errors [#1355](https://github.com/ivmartel/dwv/issues/1355)

---

## [v0.31.1](https://github.com/ivmartel/dwv/releases/tag/v0.31.1) - 27/04/2023

### Fixed

- MPR bad offset when loading larger data [#1348](https://github.com/ivmartel/dwv/issues/1348)
- DICOM seg loading failure 'Test distance is increasing' [#1347](https://github.com/ivmartel/dwv/issues/1347)
- Error when accessing modality w/l presets [#1346](https://github.com/ivmartel/dwv/issues/1346)

---

## [v0.31.0](https://github.com/ivmartel/dwv/releases/tag/v0.31.0) - 07/03/2023

### Added

- Add support for MIME multipart content-type [#1084](https://github.com/ivmartel/dwv/issues/1084)
- Add support for reading DICOM Seg [#932](https://github.com/ivmartel/dwv/issues/932)
- Update dictionary to 2022a [#1219](https://github.com/ivmartel/dwv/issues/1219)
- Add crosshair to layer groups [#1286](https://github.com/ivmartel/dwv/issues/1286)
- Add pixel value on mouseover [#1273](https://github.com/ivmartel/dwv/issues/1273)

- Remove i18next [#1320](https://github.com/ivmartel/dwv/issues/1320)
- Allow for mouse wheel scroll in tools that do not use the mouse wheel [#1319](https://github.com/ivmartel/dwv/issues/1319)
- Change draw shape opacity on mouse over [#1318](https://github.com/ivmartel/dwv/issues/1318)
- Make mouse wheel scroll multi frame data [#1316](https://github.com/ivmartel/dwv/issues/1316)
- Use event key property and not keyCode (deprecated) [#1305](https://github.com/ivmartel/dwv/issues/1305)
- Use passive event listeners [#1304](https://github.com/ivmartel/dwv/issues/1304)
- Send draw create/delete events when Draw tool is not selected [#1301](https://github.com/ivmartel/dwv/issues/1301)
- Use lowest image position patient as geometry origin [#1282](https://github.com/ivmartel/dwv/issues/1282)
- Revise layer id creation to avoid collision [#1277](https://github.com/ivmartel/dwv/issues/1277)
- Simplify tool configuration in app.init [#1269](https://github.com/ivmartel/dwv/issues/1269)
- Allow to set the image smoothing [#1247](https://github.com/ivmartel/dwv/issues/1247)
- Recalculate vl at writing time [#1240](https://github.com/ivmartel/dwv/issues/1240)
- Fix reading sequence items [#1231](https://github.com/ivmartel/dwv/issues/1231)
- Remove vr=OW and bitsAllocated=8 warning [#1225](https://github.com/ivmartel/dwv/issues/1225)
- Move to clean-jsdoc-theme [#1212](https://github.com/ivmartel/dwv/issues/1212)
- Simplify Application tool API [#1203](https://github.com/ivmartel/dwv/issues/1203)
- Add index to iterator next returned object [#1202](https://github.com/ivmartel/dwv/issues/1202)
- Allow to override slice sorting [#1185](https://github.com/ivmartel/dwv/issues/1185)
- Make scroll from trackpad less sensitive [#1184](https://github.com/ivmartel/dwv/issues/1184)
- Use same pixel ratio for multiple views [#1182](https://github.com/ivmartel/dwv/issues/1182)
- Add loadid and isfirstitem to 'loaditem' event [#1180](https://github.com/ivmartel/dwv/issues/1180)
- Add intermediates slices when creating mask [#1176](https://github.com/ivmartel/dwv/issues/1176)
- Fix negative index in worldToIndex [#1163](https://github.com/ivmartel/dwv/issues/1163)
- Smaller data disapears in MPR [#1162](https://github.com/ivmartel/dwv/issues/1162)
- Window level tool proportional to data range [#1160](https://github.com/ivmartel/dwv/issues/1160)
- Do not throw error when no data view config [#1155](https://github.com/ivmartel/dwv/issues/1155)
- Improve writer size calculation [#1142](https://github.com/ivmartel/dwv/issues/1142)
- Overlay does not compensate for offset at each slice [#1133](https://github.com/ivmartel/dwv/issues/1133)
- Avoid postion - index conversion in view [#1130](https://github.com/ivmartel/dwv/issues/1130)
- Overlay data freezes when out of range [#1129](https://github.com/ivmartel/dwv/issues/1129)
- Race condition for multiple loadURLs [#1121](https://github.com/ivmartel/dwv/issues/1121)
- Move getElementsFromJSONTags to make it public [#1114](https://github.com/ivmartel/dwv/issues/1114)
- Application fitToContainer should resize all layer groups [#1113](https://github.com/ivmartel/dwv/issues/1113)
- Clip values in ciexyz to srgb conversion [#1112](https://github.com/ivmartel/dwv/issues/1112)
- Replace string substr (deprecated) with substring [#1089](https://github.com/ivmartel/dwv/issues/1089)
- Update CI to use node 16 [#1080](https://github.com/ivmartel/dwv/issues/1080)

### Fixed

- Fix SpecificCharacterSet when writing DICOM data [#1088](https://github.com/ivmartel/dwv/issues/1088)
- Bad normal construction [#1264](https://github.com/ivmartel/dwv/issues/1264)
- An exception was caught when onResize was called [#1233](https://github.com/ivmartel/dwv/issues/1233)
- readUint64Array is not defined [#1220](https://github.com/ivmartel/dwv/issues/1220)
- Fix tag isPrivate method [#1218](https://github.com/ivmartel/dwv/issues/1218)
- Microsoft Edge and Google Drive data [#214](https://github.com/ivmartel/dwv/issues/214)

---

## [v0.30.8](https://github.com/ivmartel/dwv/releases/tag/v0.30.8) - 03/01/2022

### Fixed

- Load state shape does not show on correct slice [#1078](https://github.com/ivmartel/dwv/issues/1078)
- TypeError: point.get is not a function when loading state [#1077](https://github.com/ivmartel/dwv/issues/1077)
- Uncaught TypeError: t.getX is not a function when saving state [#1072](https://github.com/ivmartel/dwv/issues/1072)

---

## [v0.30.7](https://github.com/ivmartel/dwv/releases/tag/v0.30.7) - 28/12/2021

### Fixed

- Pinch zoom is not working [#1070](https://github.com/ivmartel/dwv/issues/1070)

---

## [v0.30.6](https://github.com/ivmartel/dwv/releases/tag/v0.30.6) - 20/12/2021

### Fixed

- Zoom does not stay centred with overlay data [#1066](https://github.com/ivmartel/dwv/issues/1066)
- Image limit for offset overlap [#1065](https://github.com/ivmartel/dwv/issues/1065)

---

## [v0.30.5](https://github.com/ivmartel/dwv/releases/tag/v0.30.5) - 16/12/2021

### Fixed

- Allow to play multi-frame data [#1064](https://github.com/ivmartel/dwv/issues/1064)
- Allow scroll for multi-frame data [#1063](https://github.com/ivmartel/dwv/issues/1063)
- Stop worker if no tasks left [#1062](https://github.com/ivmartel/dwv/issues/1062)

---

## [v0.30.4](https://github.com/ivmartel/dwv/releases/tag/v0.30.4) - 10/12/2021

### Fixed

- Load i18next plugins as modules [#1057](https://github.com/ivmartel/dwv/issues/1057)
- Update overlays after event data change [#1056](https://github.com/ivmartel/dwv/issues/1056)

### Dependencies

- Replace i18next-xhr-backend with i18next-http-backend [#1049](https://github.com/ivmartel/dwv/issues/1049)

---

## [v0.30.3](https://github.com/ivmartel/dwv/releases/tag/v0.30.3) - 09/12/2021

### Fixed

- y.Group is not a constructor [#1055](https://github.com/ivmartel/dwv/issues/1055)

---

## [v0.30.2](https://github.com/ivmartel/dwv/releases/tag/v0.30.2) - 07/12/2021

### Added

- Add browserlist to package.json [#1052](https://github.com/ivmartel/dwv/issues/1052)
- Add engines to package.json [#1050](https://github.com/ivmartel/dwv/issues/1050)

### Fixed

- require() of ES modules is not supported [#1045](https://github.com/ivmartel/dwv/issues/1045)

---

## [v0.30.1](https://github.com/ivmartel/dwv/releases/tag/v0.30.1) - 03/12/2021

### Fixed

- Missing class for Konva [#1044](https://github.com/ivmartel/dwv/issues/1044)

---

## [v0.30.0](https://github.com/ivmartel/dwv/releases/tag/v0.30.0) - 02/12/2021

### Added

- Allow for manual frame add [#1034](https://github.com/ivmartel/dwv/issues/1034)
- Add support for multi-resolution data [#1003](https://github.com/ivmartel/dwv/issues/1003)
- Remove coveralls and use karma coverage check [#1002](https://github.com/ivmartel/dwv/issues/1002)
- Use the same (web) worker for multiple data decode [#993](https://github.com/ivmartel/dwv/issues/993)
- Add text encoding in data writer [#963](https://github.com/ivmartel/dwv/issues/963)
- Support anisotropic pixels [#952](https://github.com/ivmartel/dwv/issues/952)
- Check data allocation size to avoid error [#951](https://github.com/ivmartel/dwv/issues/951)
- Allow to load files based on UID [#949](https://github.com/ivmartel/dwv/issues/949)
- Simplify image class data storage [#905](https://github.com/ivmartel/dwv/issues/905)
- Multi-slice view [#133](https://github.com/ivmartel/dwv/issues/133)
- Add MPR [#4](https://github.com/ivmartel/dwv/issues/4)

### Fixed

- Check var length before accessing it [#1017](https://github.com/ivmartel/dwv/issues/1017)
- Drag&drop of the ruler label causes console errors [#994](https://github.com/ivmartel/dwv/issues/994)

---

## [v0.29.1](https://github.com/ivmartel/dwv/releases/tag/v0.29.1) - 11/06/2021

### Added

- Reduce z-index of draw layers [#945](https://github.com/ivmartel/dwv/issues/945)
- Postpone DOM first access [#944](https://github.com/ivmartel/dwv/issues/944)

---

## [v0.29.0](https://github.com/ivmartel/dwv/releases/tag/v0.29.0) - 03/06/2021

### Breaking

- Allow for multiple image layers [#893](https://github.com/ivmartel/dwv/issues/893)
- Move roi meta data to meta object [#883](https://github.com/ivmartel/dwv/issues/883)

### Added

- Add utilities for CIE lab colour conversion [#940](https://github.com/ivmartel/dwv/issues/940)
- Send draw creation events at state load [#939](https://github.com/ivmartel/dwv/issues/939)
- Recurse in sequences when extracting meta data [#921](https://github.com/ivmartel/dwv/issues/921)
- Add support for binary data [#919](https://github.com/ivmartel/dwv/issues/919)
- Use the wheel event [#917](https://github.com/ivmartel/dwv/issues/917)
- Remove bower configuration [#913](https://github.com/ivmartel/dwv/issues/913)
- Move to Github actions [#912](https://github.com/ivmartel/dwv/issues/912)
- Mouse drag: Lowering WW below 0 Exception [#903](https://github.com/ivmartel/dwv/issues/903)
- Add shadow to text and background to label [#889](https://github.com/ivmartel/dwv/issues/889)
- Fix label text size [#887](https://github.com/ivmartel/dwv/issues/887)
- Allow to change the image layer opacity [#886](https://github.com/ivmartel/dwv/issues/886)
- Add circle draw shape [#885](https://github.com/ivmartel/dwv/issues/885)
- Add median, 25% and 75% percentiles to shape quantification [#877](https://github.com/ivmartel/dwv/issues/877)
- Add pixel quantification for ellipse [#871](https://github.com/ivmartel/dwv/issues/871)
- Out of view text [#151](https://github.com/ivmartel/dwv/issues/151)

---

## [v0.28.2](https://github.com/ivmartel/dwv/releases/tag/v0.28.2) - 20/04/2021

### Fixed

- Do not force i18next dependency [#910](https://github.com/ivmartel/dwv/issues/910)

---

## [v0.28.1](https://github.com/ivmartel/dwv/releases/tag/v0.28.1) - 02/02/2021

### Fixed

- TypeError: i18next.t is not a function [#862](https://github.com/ivmartel/dwv/issues/862)

---

## [v0.28.0](https://github.com/ivmartel/dwv/releases/tag/v0.28.0) - 28/01/2021

### Breaking

- Remove hyphen from event types [#808](https://github.com/ivmartel/dwv/issues/808)

### Added

- Do not use smoothing for image display [#850](https://github.com/ivmartel/dwv/issues/850)
- Add a shortcut to exit draw creation [#849](https://github.com/ivmartel/dwv/issues/849)
- Handle no root case in decodeKeyValueUri [#843](https://github.com/ivmartel/dwv/issues/843)
- Add load benchmark to tests [#840](https://github.com/ivmartel/dwv/issues/840)
- Relax checks for meta data merge [#828](https://github.com/ivmartel/dwv/issues/828)
- Make first render optional [#826](https://github.com/ivmartel/dwv/issues/826)
- Use event name in overlays.json files [#824](https://github.com/ivmartel/dwv/issues/824)
- Send event data in the 'value' property [#813](https://github.com/ivmartel/dwv/issues/813)
- Private sequences with undefined length and explicit VR=UN [#799](https://github.com/ivmartel/dwv/issues/799)
- Add pixel generator from file [#795](https://github.com/ivmartel/dwv/issues/795)
- Move wiki pages to doc [#789](https://github.com/ivmartel/dwv/issues/789)
- Enforce code styling [#782](https://github.com/ivmartel/dwv/issues/782)
- Use a logger class [#781](https://github.com/ivmartel/dwv/issues/781)
- Use image iterators to generate view [#749](https://github.com/ivmartel/dwv/issues/749)
- Stop using PhantomJS [#719](https://github.com/ivmartel/dwv/issues/719)

### Fixed

- Wrong data size calculation for DicomWriter [#809](https://github.com/ivmartel/dwv/issues/809)
- Node deprecation [#614](https://github.com/ivmartel/dwv/issues/614)
- Cannot delete a draw when the cross overlaps with overlays [#552](https://github.com/ivmartel/dwv/issues/552)

### Dependencies

- Update Konva to v7 [#853](https://github.com/ivmartel/dwv/issues/853)
- Update magic-wand [#788](https://github.com/ivmartel/dwv/issues/788)
- Update i18next to v19 [#727](https://github.com/ivmartel/dwv/issues/727)

---

## [v0.27.1](https://github.com/ivmartel/dwv/releases/tag/v0.27.1) - 24/09/2020

### Added

- Merge #767 into v0.27.1 [#773](https://github.com/ivmartel/dwv/issues/773)
- Use image iterators to generate view [#749](https://github.com/ivmartel/dwv/issues/749)
- Stop using PhantomJS [#719](https://github.com/ivmartel/dwv/issues/719)

### Fixed

- Select multiple local Dcm files and report errors. [#755](https://github.com/ivmartel/dwv/issues/755)
- dwv 0.27.0 loadImageObject not work [#739](https://github.com/ivmartel/dwv/issues/739)
- Null first buffer element at image contruction [#712](https://github.com/ivmartel/dwv/issues/712)
- Node deprecation [#614](https://github.com/ivmartel/dwv/issues/614)

### Dependencies

- Update i18next to v19 [#727](https://github.com/ivmartel/dwv/issues/727)
- Update Konva to v4 [#726](https://github.com/ivmartel/dwv/issues/726)

---

## [v0.27.0](https://github.com/ivmartel/dwv/releases/tag/v0.27.0) - 11/03/2020

### Breaking

- Refactor data load events and handlers [#701](https://github.com/ivmartel/dwv/issues/701)

### Added

- Get merged tags for multislice data [#690](https://github.com/ivmartel/dwv/issues/690)
- Remove gui specific code [#679](https://github.com/ivmartel/dwv/issues/679)
- Add support for PALETTE COLOR photometric interpretation [#664](https://github.com/ivmartel/dwv/issues/664)
- Add support for YBR photometric interpretation [#63](https://github.com/ivmartel/dwv/issues/63)

### Fixed

- window.onResize is a memory leak and does not allow multiple dwv app instances at once [#705](https://github.com/ivmartel/dwv/issues/705)
- RLE decompression fails on 16bits data [#670](https://github.com/ivmartel/dwv/issues/670)

---

## [v0.26.0](https://github.com/ivmartel/dwv/releases/tag/v0.26.0) - 12/05/2019

### Added

- More robust url parsing [#650](https://github.com/ivmartel/dwv/issues/650)
- Add support for RLE encoded data [#636](https://github.com/ivmartel/dwv/issues/636)
- Use ImageNumber to sort slice when ImagePosition is not present [#592](https://github.com/ivmartel/dwv/issues/592)
- slow processing speed when loading series with more than 100 Slices [#559](https://github.com/ivmartel/dwv/issues/559)
- Remove a drawing by id [#557](https://github.com/ivmartel/dwv/issues/557)
- Check memory usage for second image load [#397](https://github.com/ivmartel/dwv/issues/397)
- Allow to load DICOM with no DICM preamble [#188](https://github.com/ivmartel/dwv/issues/188)

### Fixed

- Unable to abort RawImageLoader requests [#583](https://github.com/ivmartel/dwv/issues/583)

### Dependencies

- An in-range update of grunt-jsdoc is breaking the build 🚨 [#651](https://github.com/ivmartel/dwv/issues/651)
- An in-range update of i18next-browser-languagedetector is breaking the build 🚨 [#605](https://github.com/ivmartel/dwv/issues/605)
- An in-range update of konva is breaking the build 🚨 [#603](https://github.com/ivmartel/dwv/issues/603)
- An in-range update of grunt-cli is breaking the build 🚨 [#602](https://github.com/ivmartel/dwv/issues/602)

---

## [v0.25.2](https://github.com/ivmartel/dwv/releases/tag/v0.25.2) - 08/10/2018

### Added

- More generic layer container size calculation [#581](https://github.com/ivmartel/dwv/issues/581)

---

## [v0.25.1](https://github.com/ivmartel/dwv/releases/tag/v0.25.1) - 04/10/2018

### Added

- Improve layer container size calculation [#580](https://github.com/ivmartel/dwv/issues/580)

---

## [v0.25.0](https://github.com/ivmartel/dwv/releases/tag/v0.25.0) - 02/10/2018

### Breaking

- Use container size as reference [#579](https://github.com/ivmartel/dwv/issues/579)

---

## [v0.24.1](https://github.com/ivmartel/dwv/releases/tag/v0.24.1) - 25/09/2018

### Added

- Allow to load DICOMDIR with extension [#568](https://github.com/ivmartel/dwv/issues/568)
- Add a width check at window level creation [#567](https://github.com/ivmartel/dwv/issues/567)

---

## [v0.24.0](https://github.com/ivmartel/dwv/releases/tag/v0.24.0) - 24/08/2018

### Added

- image data processing speed is very slow [#540](https://github.com/ivmartel/dwv/issues/540)
- Allow to delete a draw using `Supr` key [#525](https://github.com/ivmartel/dwv/issues/525)
- Add tests for the dwv.image.ImageFactory [#479](https://github.com/ivmartel/dwv/issues/479)
- Add support for DICOMDIR [#425](https://github.com/ivmartel/dwv/issues/425)

### Fixed

- Wado non dicom does not get loaded [#553](https://github.com/ivmartel/dwv/issues/553)
- Cant load state in Microsoft Edge [#551](https://github.com/ivmartel/dwv/issues/551)
- Check for same image orientation when appending slices [#466](https://github.com/ivmartel/dwv/issues/466)

---

## [v0.23.6](https://github.com/ivmartel/dwv/releases/tag/v0.23.6) - 13/06/2018

### Added

- Better placement of the delete draw arrow [#517](https://github.com/ivmartel/dwv/issues/517)
- Adapt shape extras to scale [#516](https://github.com/ivmartel/dwv/issues/516)

### Fixed

- Cannot load state with multiple drawings [#515](https://github.com/ivmartel/dwv/issues/515)
- Freehand anchors do not stick [#505](https://github.com/ivmartel/dwv/issues/505)

---

## [v0.23.5](https://github.com/ivmartel/dwv/releases/tag/v0.23.5) - 07/06/2018

### Added

- Add public access to the DICOM tags [#498](https://github.com/ivmartel/dwv/issues/498)
- Change draw interaction for mouse events [#492](https://github.com/ivmartel/dwv/issues/492)

### Fixed

- Fix module.exports [#491](https://github.com/ivmartel/dwv/issues/491)

---

## [v0.23.4](https://github.com/ivmartel/dwv/releases/tag/v0.23.4) - 18/04/2018

### Added

- Update build process [#480](https://github.com/ivmartel/dwv/issues/480)

---

## [v0.23.3](https://github.com/ivmartel/dwv/releases/tag/v0.23.3) - 25/03/2018

### Fixed

- Running Modernizr tests at startup crashes node [#474](https://github.com/ivmartel/dwv/issues/474)

---

## [v0.23.2](https://github.com/ivmartel/dwv/releases/tag/v0.23.2) - 19/03/2018

### Added

- Use event.currentTarget and not this in handlers [#471](https://github.com/ivmartel/dwv/issues/471)

---

## [v0.23.1](https://github.com/ivmartel/dwv/releases/tag/v0.23.1) - 18/03/2018

### Added

- Include modernizr as part of the code [#467](https://github.com/ivmartel/dwv/issues/467)
- Add Romanian language [#465](https://github.com/ivmartel/dwv/issues/465)

### Fixed

- Fix AMD module wrapping [#468](https://github.com/ivmartel/dwv/issues/468)

---

## [v0.23.0](https://github.com/ivmartel/dwv/releases/tag/v0.23.0) - 11/03/2018

### Added

- Can't set path for resources. [#457](https://github.com/ivmartel/dwv/issues/457)
- DICOM Compliance [#449](https://github.com/ivmartel/dwv/issues/449)
- Reduce Konva layer/canvas usage [#442](https://github.com/ivmartel/dwv/issues/442)
- Consider using ServiceWorker for offline support [#213](https://github.com/ivmartel/dwv/issues/213)

### Fixed

- IE11: Object doesn't support property or method 'startsWith' [#441](https://github.com/ivmartel/dwv/issues/441)

---

## [v0.22.1](https://github.com/ivmartel/dwv/releases/tag/v0.22.1) - 19/12/2017

### Added

- Cannot append a slice with different number of columns [#433](https://github.com/ivmartel/dwv/issues/433)

### Fixed

- Line shapes are difficult to grab [#440](https://github.com/ivmartel/dwv/issues/440)
- Floating shape when dragging [#439](https://github.com/ivmartel/dwv/issues/439)
- MONOCHROME1 photometric interpretation does not display correctly [#435](https://github.com/ivmartel/dwv/issues/435)

---

## [v0.22.0](https://github.com/ivmartel/dwv/releases/tag/v0.22.0) - 30/11/2017

### Added

- Make mouse-wheel and mouse-move coherent for scroll [#427](https://github.com/ivmartel/dwv/issues/427)
- Misprint in label [#426](https://github.com/ivmartel/dwv/issues/426)
- Add folder support on file input [#424](https://github.com/ivmartel/dwv/issues/424)
- Allow to cancel a file download and/or display [#412](https://github.com/ivmartel/dwv/issues/412)
- Update conquest lua scripts [#406](https://github.com/ivmartel/dwv/issues/406)
- DicomWriter transfer syntax limit [#343](https://github.com/ivmartel/dwv/issues/343)

### Fixed

- Listen for init and not loaded before using i18next [#418](https://github.com/ivmartel/dwv/issues/418)

### Dependencies

- An in-range update of i18next is breaking the build 🚨 [#417](https://github.com/ivmartel/dwv/issues/417)

---

## [v0.21.0](https://github.com/ivmartel/dwv/releases/tag/v0.21.0) - 28/09/2017

### Added

- Update jquery-ui to 1.12.1 [#403](https://github.com/ivmartel/dwv/issues/403)
- Add filter execution events [#402](https://github.com/ivmartel/dwv/issues/402)
- More precise window/level and zoom change events [#395](https://github.com/ivmartel/dwv/issues/395)
- Update JPEGLosslessDecoderJS to the latest version [#394](https://github.com/ivmartel/dwv/issues/394)

### Fixed

- The .min version uses " ext/rii-mango/decode-jpeg loss.js" but doesn't exist in this version /ext folder [#383](https://github.com/ivmartel/dwv/issues/383)

### Dependencies

- An in-range update of konva is breaking the build 🚨 [#380](https://github.com/ivmartel/dwv/issues/380)

---

## [v0.20.1](https://github.com/ivmartel/dwv/releases/tag/v0.20.1) - 09/07/2017

### Added

- Only use character set decoding on specific VR [#368](https://github.com/ivmartel/dwv/issues/368)
- Do not create new TextDecoders at each decode [#365](https://github.com/ivmartel/dwv/issues/365)

---

## [v0.20.0](https://github.com/ivmartel/dwv/releases/tag/v0.20.0) - 28/06/2017

### Added

- Allow for easier file loader integration [#337](https://github.com/ivmartel/dwv/issues/337)
- Use a top of page line progress for the mobile viewer [#333](https://github.com/ivmartel/dwv/issues/333)
- Import data from video file [#328](https://github.com/ivmartel/dwv/issues/328)
- Do not show mesures when no pixel spacing is set [#302](https://github.com/ivmartel/dwv/issues/302)

### Fixed

- Touch scroll triggers slice play [#361](https://github.com/ivmartel/dwv/issues/361)
- Keep TypedArray type in image append [#360](https://github.com/ivmartel/dwv/issues/360)
- Dicom writer error: Offset is outside the bounds [#335](https://github.com/ivmartel/dwv/issues/335)
- Input color not available on Safari [#330](https://github.com/ivmartel/dwv/issues/330)

---

## [v0.19.2](https://github.com/ivmartel/dwv/releases/tag/v0.19.2) - 19/04/2017

### Fixed

- Fix MagicWand dependency [#326](https://github.com/ivmartel/dwv/issues/326)

---

## [v0.19.1](https://github.com/ivmartel/dwv/releases/tag/v0.19.1) - 13/04/2017

### Added

- Fix dwv modules [#325](https://github.com/ivmartel/dwv/issues/325)

---

## [v0.19.0](https://github.com/ivmartel/dwv/releases/tag/v0.19.0) - 12/04/2017

### Added

- Investigate using Konvajs [#152](https://github.com/ivmartel/dwv/issues/152)

---

## [v0.18.0](https://github.com/ivmartel/dwv/releases/tag/v0.18.0) - 29/03/2017

### Added

- Add support for different image orientation [#317](https://github.com/ivmartel/dwv/issues/317)
- Add support for per slice window/level [#316](https://github.com/ivmartel/dwv/issues/316)
- Allow for mouse wheel frame navigation [#310](https://github.com/ivmartel/dwv/issues/310)
- Update CI PhantomJs to 2.1 [#287](https://github.com/ivmartel/dwv/issues/287)

### Fixed

- HTTP 403 error when accessing Googe Drive data [#215](https://github.com/ivmartel/dwv/issues/215)

---

## [v0.17.0](https://github.com/ivmartel/dwv/releases/tag/v0.17.0) - 23/12/2016

### Added

- Allow for individual draw display toggle [#293](https://github.com/ivmartel/dwv/issues/293)
- Add a free-hand draw tool [#292](https://github.com/ivmartel/dwv/issues/292)
- Add an annotation draw tool [#291](https://github.com/ivmartel/dwv/issues/291)
- Change the line tool into a ruler [#290](https://github.com/ivmartel/dwv/issues/290)
- Add a play slice/frame [#289](https://github.com/ivmartel/dwv/issues/289)
- Create a DrawController [#284](https://github.com/ivmartel/dwv/issues/284)
- Allow to delete all drawings [#283](https://github.com/ivmartel/dwv/issues/283)
- Avoid race condition in applaunchers [#265](https://github.com/ivmartel/dwv/issues/265)
- Show list of drawings [#5](https://github.com/ivmartel/dwv/issues/5)

### Fixed

- Spaces are lost when in state content [#277](https://github.com/ivmartel/dwv/issues/277)
- Image not Opening (page crashes) [#236](https://github.com/ivmartel/dwv/issues/236)

---

## [v0.16.1](https://github.com/ivmartel/dwv/releases/tag/v0.16.1) - 03/10/2016

### Added

- Add TypedArray slice implementation for signed data [#275](https://github.com/ivmartel/dwv/issues/275)
- Better i18n locale folder initialisation [#274](https://github.com/ivmartel/dwv/issues/274)
- Add GB2312 character set support [#273](https://github.com/ivmartel/dwv/issues/273)
- Suppose same min/max for all frames [#267](https://github.com/ivmartel/dwv/issues/267)
- Initialise Livewire only when displayed [#266](https://github.com/ivmartel/dwv/issues/266)
- Updated jquery-ui to 1.12.0 [#263](https://github.com/ivmartel/dwv/issues/263)
- Add annotation tool [#64](https://github.com/ivmartel/dwv/issues/64)

### Fixed

- Use correct Chinese language code [#272](https://github.com/ivmartel/dwv/issues/272)
- Ellipse surface goes negative [#271](https://github.com/ivmartel/dwv/issues/271)
- PixelData parse error. PixelData VR=OB,TransferSyntax=1.2.840.10008.1.2.1 [#270](https://github.com/ivmartel/dwv/issues/270)
- Uncaught unknown JPEG marker ffff [#262](https://github.com/ivmartel/dwv/issues/262)

---

## [v0.16.0](https://github.com/ivmartel/dwv/releases/tag/v0.16.0) - 23/08/2016

### Added

- Allow multi frame synchronous decoding [#260](https://github.com/ivmartel/dwv/issues/260)
- Add global decoding web workers setting [#259](https://github.com/ivmartel/dwv/issues/259)

---

## [v0.15.0](https://github.com/ivmartel/dwv/releases/tag/v0.15.0) - 21/07/2016

### Added

- Allow to enforce the Character Set [#254](https://github.com/ivmartel/dwv/issues/254)
- Add support for character sets [#248](https://github.com/ivmartel/dwv/issues/248)
- Store frames as array elements [#246](https://github.com/ivmartel/dwv/issues/246)
- Allow for external tool addition [#242](https://github.com/ivmartel/dwv/issues/242)
- Simplify DICOM sequences parsing [#240](https://github.com/ivmartel/dwv/issues/240)
- Add next/previous slice key binding [#234](https://github.com/ivmartel/dwv/issues/234)
- Multi-language support [#220](https://github.com/ivmartel/dwv/issues/220)
- Add support for multi frame data [#132](https://github.com/ivmartel/dwv/issues/132)

### Fixed

- Fix empty sequence tag support [#238](https://github.com/ivmartel/dwv/issues/238)
- Cannot draw on multislice data [#230](https://github.com/ivmartel/dwv/issues/230)

---

## [v0.14.0](https://github.com/ivmartel/dwv/releases/tag/v0.14.0) - 09/03/2016

### Added

- Update demo and test to use https [#216](https://github.com/ivmartel/dwv/issues/216)
- Change app.loadURL to app.loadURLs [#212](https://github.com/ivmartel/dwv/issues/212)
- Change to JSDoc [#210](https://github.com/ivmartel/dwv/issues/210)
- Update jquery dependencies [#209](https://github.com/ivmartel/dwv/issues/209)
- Add dropbox integration [#207](https://github.com/ivmartel/dwv/issues/207)
- Add Google drive integration [#206](https://github.com/ivmartel/dwv/issues/206)
- Allow viewers to add functionality [#205](https://github.com/ivmartel/dwv/issues/205)
- Allow to set RequestHeaders on url load [#204](https://github.com/ivmartel/dwv/issues/204)
- Allow to overload the URI decoding [#203](https://github.com/ivmartel/dwv/issues/203)
- Investigate using web workers [#194](https://github.com/ivmartel/dwv/issues/194)
- src/gui/loader.js - fix class name [#190](https://github.com/ivmartel/dwv/issues/190)
- Input urls via HTTP Post [#130](https://github.com/ivmartel/dwv/issues/130)

### Fixed

- Fix id generator [#201](https://github.com/ivmartel/dwv/issues/201)
- Fix slice order glitch [#200](https://github.com/ivmartel/dwv/issues/200)
- group.id argument for draw listener [#198](https://github.com/ivmartel/dwv/issues/198)
- Uncaught TypeError: Cannot read property 'add' of null [#197](https://github.com/ivmartel/dwv/issues/197)

---

## [v0.13.0](https://github.com/ivmartel/dwv/releases/tag/v0.13.0) - 20/11/2015

### Added

- Add a slice change event [#185](https://github.com/ivmartel/dwv/issues/185)
- Allow for relative uri for manifest file link [#184](https://github.com/ivmartel/dwv/issues/184)

### Fixed

- Fix flicking progress [#186](https://github.com/ivmartel/dwv/issues/186)

---

## [v0.12.0](https://github.com/ivmartel/dwv/releases/tag/v0.12.0) - 20/10/2015

### Added

- Access GUI component per app [#177](https://github.com/ivmartel/dwv/issues/177)

### Fixed

- Cannot type in the DICOM tags search input [#181](https://github.com/ivmartel/dwv/issues/181)
- Error parsing image - nested sequences? [#180](https://github.com/ivmartel/dwv/issues/180)
- setCurrentPosition using getCurrentPosition does not work [#178](https://github.com/ivmartel/dwv/issues/178)

---

## [v0.11.1](https://github.com/ivmartel/dwv/releases/tag/v0.11.1) - 30/09/2015

### Added

- Prevent page scroll when using mouse whell [#175](https://github.com/ivmartel/dwv/issues/175)
- Proper multiframe error [#174](https://github.com/ivmartel/dwv/issues/174)

---

## [v0.11.0](https://github.com/ivmartel/dwv/releases/tag/v0.11.0) - 18/09/2015

### Added

- Add support for JPEG Lossless transfer syntax [#165](https://github.com/ivmartel/dwv/issues/165)
- Update DICOM dictionary [#164](https://github.com/ivmartel/dwv/issues/164)
- Add standard colour maps [#163](https://github.com/ivmartel/dwv/issues/163)
- Restrict use of DICOM dictionary [#160](https://github.com/ivmartel/dwv/issues/160)
- Slips in documentation [#158](https://github.com/ivmartel/dwv/issues/158)
- Add support for JPEG transfer syntax [#61](https://github.com/ivmartel/dwv/issues/61)

### Fixed

- data.info.dumpToTable is not a function [#167](https://github.com/ivmartel/dwv/issues/167)

---

## [v0.10.1](https://github.com/ivmartel/dwv/releases/tag/v0.10.1) - 26/06/2015

### Added

- Remove unnecessary swap [#157](https://github.com/ivmartel/dwv/issues/157)
- Additional Examples of Displaying DICOM [#138](https://github.com/ivmartel/dwv/issues/138)

---

## [v0.10.0](https://github.com/ivmartel/dwv/releases/tag/v0.10.0) - 27/05/2015

### Added

- No data copy in dicomParser [#148](https://github.com/ivmartel/dwv/issues/148)
- Undo doesn't trigger draw-event [#147](https://github.com/ivmartel/dwv/issues/147)
- Export application events [#143](https://github.com/ivmartel/dwv/issues/143)
- Proper support for DICOM tag sequence [#142](https://github.com/ivmartel/dwv/issues/142)
- Proper FileMetaInformationGroupLength tag name [#141](https://github.com/ivmartel/dwv/issues/141)
- Allow for value multiplicity for US and UL VR [#140](https://github.com/ivmartel/dwv/issues/140)
- Save application state [#136](https://github.com/ivmartel/dwv/issues/136)
- Review pdf.js jpeg2000 support [#131](https://github.com/ivmartel/dwv/issues/131)

### Fixed

- URL with hash part is not parsed correctly [#146](https://github.com/ivmartel/dwv/issues/146)
- Fix drawing text [#145](https://github.com/ivmartel/dwv/issues/145)
- Line Endings in src/image/geometry.js [#137](https://github.com/ivmartel/dwv/issues/137)
- version 9 zoom flip the image after extra zoom [#134](https://github.com/ivmartel/dwv/issues/134)

---

## [v0.9.0](https://github.com/ivmartel/dwv/releases/tag/v0.9.0) - 06/03/2015

### Added

- Scroll: default, only when needed and mouse wheel [#129](https://github.com/ivmartel/dwv/issues/129)
- Allow for multiple app instances on the same page [#124](https://github.com/ivmartel/dwv/issues/124)
- Add support for per slice rescale slope and intercept [#80](https://github.com/ivmartel/dwv/issues/80)
- Add tool to measure angles [#8](https://github.com/ivmartel/dwv/issues/8)

### Fixed

- Cannot load data from manifest file [#127](https://github.com/ivmartel/dwv/issues/127)
- Fix OW value representation for 8bit PixelData [#123](https://github.com/ivmartel/dwv/issues/123)

---

## [v0.8.0](https://github.com/ivmartel/dwv/releases/tag/v0.8.0) - 24/11/2014

### Added

- Add support for file(s) drag and drop [#113](https://github.com/ivmartel/dwv/issues/113)
- No exception for zero length value length [#112](https://github.com/ivmartel/dwv/issues/112)
- Use url key as a keyword [#111](https://github.com/ivmartel/dwv/issues/111)
- Integrate with Orthanc [#110](https://github.com/ivmartel/dwv/issues/110)

### Fixed

- Window Width value is going -ve on window/level [#114](https://github.com/ivmartel/dwv/issues/114)
- RGB data missing center in simple viewer [#109](https://github.com/ivmartel/dwv/issues/109)
- Wrong display for signed data with rescale slope different than one [#108](https://github.com/ivmartel/dwv/issues/108)

---

## [v0.7.1](https://github.com/ivmartel/dwv/releases/tag/v0.7.1) - 18/09/2014

### Added

- Add links in help page [#106](https://github.com/ivmartel/dwv/issues/106)
- Update to jquery-mobile 1.4.3 [#105](https://github.com/ivmartel/dwv/issues/105)
- Restore quantification on drawn shapes [#100](https://github.com/ivmartel/dwv/issues/100)
- Add 3D to drawings [#66](https://github.com/ivmartel/dwv/issues/66)

### Fixed

- Fix OX value representation for PixelData [#107](https://github.com/ivmartel/dwv/issues/107)

---

## [v0.7.0](https://github.com/ivmartel/dwv/releases/tag/v0.7.0) - 28/06/2014

### Added

- Read weasis wado manifest files [#89](https://github.com/ivmartel/dwv/issues/89)
- Add iBooks HTML widget resources [#86](https://github.com/ivmartel/dwv/issues/86)
- Allow to move/modify drawings [#6](https://github.com/ivmartel/dwv/issues/6)
- integration dcm4chee [#1](https://github.com/ivmartel/dwv/issues/1)

### Fixed

- Incorrect display of signed data in Internet Explorer [#95](https://github.com/ivmartel/dwv/issues/95)
- Measurments do not adapt to zoom [#27](https://github.com/ivmartel/dwv/issues/27)

---

## [v0.6.0](https://github.com/ivmartel/dwv/releases/tag/v0.6.0) - 24/02/2014

### Added

- Update jquery and related [#84](https://github.com/ivmartel/dwv/issues/84)
- Add central version for viewers [#83](https://github.com/ivmartel/dwv/issues/83)
- Add single interaction tools [#82](https://github.com/ivmartel/dwv/issues/82)
- Can you please update the conquest interface file? [#78](https://github.com/ivmartel/dwv/issues/78)
- Add mutiple file url load [#77](https://github.com/ivmartel/dwv/issues/77)
- Flexible GUI [#73](https://github.com/ivmartel/dwv/issues/73)
- Revise mobile gui [#72](https://github.com/ivmartel/dwv/issues/72)
- Move static version to a demo folder [#71](https://github.com/ivmartel/dwv/issues/71)
- Manual window/level saving [#65](https://github.com/ivmartel/dwv/issues/65)

### Fixed

- Window/level preset for abdomen is inverted [#81](https://github.com/ivmartel/dwv/issues/81)

---

## [v0.5.1](https://github.com/ivmartel/dwv/releases/tag/v0.5.1) - 10/01/2014

### Added

- Update to jquery mobile 1.4 [#70](https://github.com/ivmartel/dwv/issues/70)

### Fixed

- Local data loading progress does not disappear [#69](https://github.com/ivmartel/dwv/issues/69)

---

## [v0.5.0](https://github.com/ivmartel/dwv/releases/tag/v0.5.0) - 18/12/2013

### Added

- Update flot to v0.8.2 [#67](https://github.com/ivmartel/dwv/issues/67)
- Add support for JPEG 2000 transfer syntax [#62](https://github.com/ivmartel/dwv/issues/62)
- Modularise data loaders [#58](https://github.com/ivmartel/dwv/issues/58)
- Use application cache [#52](https://github.com/ivmartel/dwv/issues/52)
- Add help [#51](https://github.com/ivmartel/dwv/issues/51)
- Update to jquery 2 [#50](https://github.com/ivmartel/dwv/issues/50)
- Proper support for RGB images [#29](https://github.com/ivmartel/dwv/issues/29)

---

## [v0.4.1](https://github.com/ivmartel/dwv/releases/tag/v0.4.1) - 26/09/2013

### Added

- Check browser compatibility [#40](https://github.com/ivmartel/dwv/issues/40)

---

## [v0.4.0](https://github.com/ivmartel/dwv/releases/tag/v0.4.0) - 24/09/2013

### Added

- Enable livewire on mobile [#49](https://github.com/ivmartel/dwv/issues/49)
- Clean up documentation [#48](https://github.com/ivmartel/dwv/issues/48)
- Load multiple remote slices [#45](https://github.com/ivmartel/dwv/issues/45)
- Check tag consitency for multiple input [#44](https://github.com/ivmartel/dwv/issues/44)
- Support signed data [#39](https://github.com/ivmartel/dwv/issues/39)
- Use travis continous integration [#38](https://github.com/ivmartel/dwv/issues/38)
- Adapt presets to modality [#37](https://github.com/ivmartel/dwv/issues/37)
- MVC Design [#36](https://github.com/ivmartel/dwv/issues/36)
- Safeguard zoom/pan [#35](https://github.com/ivmartel/dwv/issues/35)
- Use the bits\* DICOM tags [#30](https://github.com/ivmartel/dwv/issues/30)
- Load multiple local slices [#3](https://github.com/ivmartel/dwv/issues/3)

### Fixed

- Conquest interfacing broken [#46](https://github.com/ivmartel/dwv/issues/46)
- Can't load another image without refreshing [#43](https://github.com/ivmartel/dwv/issues/43)
- The response of windowlevel is very slow [#34](https://github.com/ivmartel/dwv/issues/34)
- Two touch zoom goes only one way in one go [#33](https://github.com/ivmartel/dwv/issues/33)
- <!DOCTYPE html> messes up display [#18](https://github.com/ivmartel/dwv/issues/18)

---

## [v0.3.0](https://github.com/ivmartel/dwv/releases/tag/v0.3.0) - 07/05/2013

### Added

- Planar configuration for RGB images [#31](https://github.com/ivmartel/dwv/issues/31)
- Add onmouseout for tools [#26](https://github.com/ivmartel/dwv/issues/26)
- Support for different values of Photometric Interpretation [#24](https://github.com/ivmartel/dwv/issues/24)
- Support jpg and png input [#21](https://github.com/ivmartel/dwv/issues/21)
- FielReader.readAsBinaryString is deprecated [#20](https://github.com/ivmartel/dwv/issues/20)
- Autosize [#19](https://github.com/ivmartel/dwv/issues/19)
- Udpate jquery [#16](https://github.com/ivmartel/dwv/issues/16)
- Integration request with conquest web viewer [#15](https://github.com/ivmartel/dwv/issues/15)
- Enable touch events [#14](https://github.com/ivmartel/dwv/issues/14)
- Check DICOM data support [#10](https://github.com/ivmartel/dwv/issues/10)
- Add zoom/pan tool [#2](https://github.com/ivmartel/dwv/issues/2)

### Fixed

- Missing information in meta tags [#23](https://github.com/ivmartel/dwv/issues/23)
- Read number in scientific notation [#17](https://github.com/ivmartel/dwv/issues/17)

---

## [v0.2.0](https://github.com/ivmartel/dwv/releases/tag/v0.2.0) - 05/11/2012

### Added

- Mobile interface [#13](https://github.com/ivmartel/dwv/issues/13)

### Fixed

- Can't show some images on second load [#12](https://github.com/ivmartel/dwv/issues/12)
- Can't show big size image [#11](https://github.com/ivmartel/dwv/issues/11)

---

## [v0.1.0](https://github.com/ivmartel/dwv/releases/tag/v0.1.0) - 02/04/2012

### Added

- Use dialogs [#9](https://github.com/ivmartel/dwv/issues/9)
- Search dicom tags [#7](https://github.com/ivmartel/dwv/issues/7)<|MERGE_RESOLUTION|>--- conflicted
+++ resolved
@@ -1,7 +1,5 @@
 # Changelog
 
-<<<<<<< HEAD
-=======
 ## [v0.33.0](https://github.com/ivmartel/dwv/releases/tag/v0.33.0) - 06/06/2024
 
 ### Added
@@ -81,7 +79,6 @@
 
 ---
 
->>>>>>> 41bc37a6
 ## [v0.32.6](https://github.com/ivmartel/dwv/releases/tag/v0.32.6) - 17/04/2024
 
 ### Fixed
