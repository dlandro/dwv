var dwv = dwv || {};
dwv.test = dwv.test || {};

// Image decoders (for web workers)
dwv.image.decoderScripts = {
  jpeg2000: '../../decoders/pdfjs/decode-jpeg2000.js',
  'jpeg-lossless': '../../decoders/rii-mango/decode-jpegloss.js',
  'jpeg-baseline': '../../decoders/pdfjs/decode-jpegbaseline.js',
  rle: '../../decoders/dwv/decode-rle.js'
};
// logger level (optional)
dwv.logger.level = dwv.utils.logger.levels.DEBUG;

var _app = null;

/**
 * Setup simple dwv app.
 */
dwv.test.viewerSetup = function () {
<<<<<<< HEAD
  // stage options
  // single data, multiple layer group
  var dataViewConfigs = {
    0: [{
      divId: 'layerGroup'
    }]
  };
  // multiple data, multiple layer group
  // -> set nSimultaneousData to 2 in app config
  // var containerDivIds = {
  //   0: [{divId: 'layerGroup'}],
  //   1: [{divId: 'layerGroup'}]
  // };
  var binders = [
    new dwv.gui.ZoomBinder(),
    //new dwv.gui.OpacityBinder()
  ];

  // app config
  var config = {
    //nSimultaneousData: 2,
    dataViewConfigs: dataViewConfigs,
    binders: binders,
=======
  var viewOnFirstLoadItem = false;
  // config
  var config = {
    viewOnFirstLoadItem: viewOnFirstLoadItem,
    containerDivId: 'dwv',
>>>>>>> 3ad67a60
    tools: {
      Scroll: {},
      WindowLevel: {}
    }
  };
  // app
  _app = new dwv.App();
  _app.init(config);

  // bind events
  var isFirstRender = null;
  _app.addEventListener('error', function (event) {
    console.error('load error', event);
  });
  _app.addEventListener('loadstart', function () {
    console.time('load-data');
    isFirstRender = true;
  });
  _app.addEventListener('loadprogress', function () {
    if (typeof event.lengthComputable !== 'undefined' &&
      event.lengthComputable) {
      var percent = Math.ceil((event.loaded / event.total) * 100);
      document.getElementById('loadprogress').value = percent;
    }
  });
  _app.addEventListener('load', function () {
    if (!viewOnFirstLoadItem) {
      _app.render();
    }
  });
  _app.addEventListener('loadend', function () {
    console.timeEnd('load-data');
    console.log(_app.getMetaData());
  });
  _app.addEventListener('renderstart', function () {
    console.time('render-data');
  });
  _app.addEventListener('renderend', function () {
    console.timeEnd('render-data');
    if (isFirstRender) {
      isFirstRender = false;
      // select tool
      _app.setTool('Scroll');
    }
  });

  _app.addEventListener('keydown', function (event) {
    _app.defaultOnKeydown(event);
    if (event.keyCode === 83) { // s
      console.log('%c tool: scroll', 'color: teal;');
      _app.setTool('Scroll');
    } else if (event.keyCode === 87) { // w
      console.log('%c tool: windowlevel', 'color: teal;');
      _app.setTool('WindowLevel');
    }
  });

  // load from location
  dwv.utils.loadFromUri(window.location.href, _app);
};

/**
 * Last minute.
 */
dwv.test.onDOMContentLoadedViewer = function () {
  // setup
  dwv.test.viewerSetup();

  // bind app to input files
  const fileinput = document.getElementById('fileinput');
  fileinput.addEventListener('change', function (event) {
    console.log('%c ----------------', 'color: teal;');
    console.log(event.target.files);
    _app.loadFiles(event.target.files);
  });

  // zoom range
  var zoomrange = document.getElementById('zoomrange');
  var zoomnumber = document.getElementById('zoomnumber');
  zoomrange.oninput = function () {
    var scale = {x: this.value, y: this.value};
    _app.getLayerGroup().setScale(scale);
    _app.getLayerGroup().draw();
    zoomnumber.value = this.value;
  };
  zoomnumber.oninput = function () {
    var scale = {x: this.value, y: this.value};
    _app.getLayerGroup().setScale(scale);
    _app.getLayerGroup().draw();
    zoomnumber.value = this.value;
  };

  // alpha range
  var alpharange = document.getElementById('alpharange');
  var alphanumber = document.getElementById('alphanumber');
  alpharange.oninput = function () {
    _app.setOpacity(this.value);
    alphanumber.value = this.value;
  };
  alphanumber.oninput = function () {
    _app.setOpacity(this.value);
    alpharange.value = this.value;
  };

};<|MERGE_RESOLUTION|>--- conflicted
+++ resolved
@@ -17,7 +17,7 @@
  * Setup simple dwv app.
  */
 dwv.test.viewerSetup = function () {
-<<<<<<< HEAD
+
   // stage options
   // single data, multiple layer group
   var dataViewConfigs = {
@@ -37,17 +37,12 @@
   ];
 
   // app config
+  var viewOnFirstLoadItem = false;
   var config = {
+    viewOnFirstLoadItem: viewOnFirstLoadItem,
     //nSimultaneousData: 2,
     dataViewConfigs: dataViewConfigs,
     binders: binders,
-=======
-  var viewOnFirstLoadItem = false;
-  // config
-  var config = {
-    viewOnFirstLoadItem: viewOnFirstLoadItem,
-    containerDivId: 'dwv',
->>>>>>> 3ad67a60
     tools: {
       Scroll: {},
       WindowLevel: {}
