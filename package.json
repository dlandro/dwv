{
  "name": "dwv",
  "version": "0.24.0-beta",
  "description": "DICOM Web Viewer.",
  "keywords": [
    "DICOM",
    "medical",
    "imaging"
  ],
  "license": "GPL-3.0",
  "author": "ivmartel <ivmartel@gmail.com>",
  "homepage": "https://ivmartel.github.io/dwv/",
  "repository": {
    "type": "git",
    "url": "git://github.com/ivmartel/dwv.git"
  },
  "main": "dist/dwv.min.js",
  "dependencies": {
    "i18next": "~10.5.0",
    "i18next-browser-languagedetector": "~2.1.0",
    "i18next-xhr-backend": "~1.5.1",
    "jszip": "~3.1.3",
    "konva": "~1.7.3",
    "magic-wand-js": "~1.0.0"
  },
  "devDependencies": {
    "grunt": "~1.0.1",
    "grunt-cli": "~1.2",
<<<<<<< HEAD
    "grunt-contrib-jshint": "~1.1.0",
    "grunt-qunit-istanbul": "~1.0.0",
    "grunt-coveralls": "~2.0.0",
=======
>>>>>>> b683d083
    "grunt-contrib-concat": "~1.0",
    "grunt-contrib-jshint": "~1.1.0",
    "grunt-contrib-uglify": "~3.3.0",
    "grunt-coveralls": "~1.0",
    "grunt-jsdoc": "~2.2.0",
    "grunt-qunit-istanbul": "~1.0.0",
    "http-server": "^0.11.1",
    "ink-docstrap": "~1.3",
    "qunit": "~2.6.0"
  },
  "scripts": {
    "start": "http-server",
    "test": "grunt test --verbose",
    "build": "grunt build --verbose",
    "doc": "grunt doc --verbose"
  }
}<|MERGE_RESOLUTION|>--- conflicted
+++ resolved
@@ -26,16 +26,10 @@
   "devDependencies": {
     "grunt": "~1.0.1",
     "grunt-cli": "~1.2",
-<<<<<<< HEAD
-    "grunt-contrib-jshint": "~1.1.0",
-    "grunt-qunit-istanbul": "~1.0.0",
-    "grunt-coveralls": "~2.0.0",
-=======
->>>>>>> b683d083
     "grunt-contrib-concat": "~1.0",
     "grunt-contrib-jshint": "~1.1.0",
     "grunt-contrib-uglify": "~3.3.0",
-    "grunt-coveralls": "~1.0",
+    "grunt-coveralls": "~2.0.0",
     "grunt-jsdoc": "~2.2.0",
     "grunt-qunit-istanbul": "~1.0.0",
     "http-server": "^0.11.1",
