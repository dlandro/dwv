--- conflicted
+++ resolved
@@ -136,32 +136,18 @@
      * Get the view layers associated to a data id.
      * The layer are available after the first loaded item.
      *
-<<<<<<< HEAD
-     * @param {number} index The data index.
-     * @returns {ViewLayer[]} The layers.
-     */
-    getViewLayersByDataIndex(index: number): ViewLayer[];
-=======
      * @param {string} dataId The data id.
      * @returns {ViewLayer[]} The layers.
      */
     getViewLayersByDataId(dataId: string): ViewLayer[];
->>>>>>> 41bc37a6
     /**
      * Get the draw layers associated to a data id.
      * The layer are available after the first loaded item.
      *
-<<<<<<< HEAD
-     * @param {number} index The data index.
-     * @returns {DrawLayer[]} The layers.
-     */
-    getDrawLayersByDataIndex(index: number): DrawLayer[];
-=======
      * @param {string} dataId The data id.
      * @returns {DrawLayer[]} The layers.
      */
     getDrawLayersByDataId(dataId: string): DrawLayer[];
->>>>>>> 41bc37a6
     /**
      * Get a layer group by div id.
      * The layer is available after the first loaded item.
@@ -1303,17 +1289,10 @@
     /**
      * Set the layer scale.
      *
-<<<<<<< HEAD
-     * @param {object} newScale The scale as {x,y}.
-     * @param {Point3D} [center] The scale center.
-     */
-    setScale(newScale: object, center?: Point3D): void;
-=======
      * @param {Scalar3D} newScale The scale as {x,y,z}.
      * @param {Point3D} [center] The scale center.
      */
     setScale(newScale: Scalar3D, center?: Point3D): void;
->>>>>>> 41bc37a6
     /**
      * Set the layer offset.
      *
@@ -3749,8 +3728,6 @@
      */
     init(): void;
     /**
-<<<<<<< HEAD
-=======
      * Enable or disable shortcuts. The 'init' methods enables shortcuts
      *  by default. Call this method after init to disable shortcuts.
      *
@@ -3758,7 +3735,6 @@
      */
     enableShortcuts(flag: boolean): void;
     /**
->>>>>>> 41bc37a6
      * Get the tool list.
      *
      * @returns {Array} The list of tool objects.
@@ -3800,17 +3776,10 @@
     /**
      * Listen to layer interaction events.
      *
-<<<<<<< HEAD
-     * @param {object} layer The layer to listen to.
-     * @param {string} layerGroupDivId The associated layer group div id.
-     */
-    bindLayer(layer: object, layerGroupDivId: string): void;
-=======
      * @param {LayerGroup} layerGroup The associated layer group.
      * @param {ViewLayer|DrawLayer} layer The layer to listen to.
      */
     bindLayerGroup(layerGroup: LayerGroup, layer: ViewLayer | DrawLayer): void;
->>>>>>> 41bc37a6
     #private;
 }
 
@@ -4781,12 +4750,6 @@
     /**
      * Set the layer scale.
      *
-<<<<<<< HEAD
-     * @param {object} newScale The scale as {x,y}.
-     * @param {Point3D} [center] The scale center.
-     */
-    setScale(newScale: object, center?: Point3D): void;
-=======
      * @param {Scalar3D} newScale The scale as {x,y,z}.
      * @param {Point3D} [center] The scale center.
      */
@@ -4799,7 +4762,6 @@
      *   without the fit scale (as provided by getAbsoluteZoomOffset).
      */
     initScale(newScale: Scalar3D, absoluteZoomOffset: Scalar2D): void;
->>>>>>> 41bc37a6
     /**
      * Set the base layer offset. Updates the layer offset.
      *
