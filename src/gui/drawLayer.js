import {ListenerHandler} from '../utils/listen';
import {DrawController} from '../app/drawController';
import {getScaledOffset} from './layerGroup';
import {InteractionEventNames} from './generic';

// external
import Konva from 'konva';

// doc imports
/* eslint-disable no-unused-vars */
import {Point, Point3D} from '../math/point';
import {Index} from '../math/index';
import {Vector3D} from '../math/vector';
import {Scalar2D, Scalar3D} from '../math/scalar';
import {PlaneHelper} from '../image/planeHelper';
/* eslint-enable no-unused-vars */

/**
 * Draw layer.
 */
export class DrawLayer {

  /**
   * The container div.
   *
   * @type {HTMLDivElement}
   */
  #containerDiv;

  /**
   * Konva stage.
   *
   * @type {Konva.Stage}
   */
  #konvaStage = null;

  /**
   * The layer base size as {x,y}.
   *
   * @type {Scalar2D}
   */
  #baseSize;

  /**
   * The layer base spacing as {x,y}.
   *
   * @type {Scalar2D}
   */
  #baseSpacing;

  /**
   * The layer fit scale.
   *
   * @type {Scalar2D}
   */
  #fitScale = {x: 1, y: 1};

  /**
   * The layer flip scale.
   *
   * @type {Scalar3D}
   */
  #flipScale = {x: 1, y: 1, z: 1};

  /**
   * The base layer offset.
   *
   * @type {Scalar2D}
   */
  #baseOffset = {x: 0, y: 0};

  /**
   * The view offset.
   *
   * @type {Scalar2D}
   */
  #viewOffset = {x: 0, y: 0};

  /**
   * The zoom offset.
   *
   * @type {Scalar2D}
   */
  #zoomOffset = {x: 0, y: 0};

  /**
   * The flip offset.
   *
   * @type {Scalar2D}
   */
  #flipOffset = {x: 0, y: 0};

  /**
   * The draw controller.
   *
   * @type {object}
   */
  #drawController;

  /**
   * The plane helper.
   *
   * @type {PlaneHelper}
   */
  #planeHelper;

  /**
   * The associated data id.
   *
   * @type {string}
   */
  #dataId;

  /**
   * @param {HTMLDivElement} containerDiv The layer div, its id will be used
   *   as this layer id.
   */
  constructor(containerDiv) {
    this.#containerDiv = containerDiv;
    // specific css class name
    this.#containerDiv.className += ' drawLayer';
  }

  /**
   * Get the associated data id.
   *
   * @returns {string} The id.
   */
  getDataId() {
    return this.#dataId;
  }

  /**
   * Listener handler.
   *
   * @type {ListenerHandler}
   */
  #listenerHandler = new ListenerHandler();

  /**
   * Get the Konva stage.
   *
   * @returns {Konva.Stage} The stage.
   */
  getKonvaStage() {
    return this.#konvaStage;
  }

  /**
   * Get the Konva layer.
   *
   * @returns {Konva.Layer} The layer.
   */
  getKonvaLayer() {
    // there should only be one layer
    return this.#konvaStage.getLayers()[0];
  }

  /**
   * Get the draw controller.
   *
   * @returns {object} The controller.
   */
  getDrawController() {
    return this.#drawController;
  }

  /**
   * Set the plane helper.
   *
   * @param {PlaneHelper} helper The helper.
   */
  setPlaneHelper(helper) {
    this.#planeHelper = helper;
  }

  // common layer methods [start] ---------------

  /**
   * Get the id of the layer.
   *
   * @returns {string} The string id.
   */
  getId() {
    return this.#containerDiv.id;
  }

  /**
   * Remove the HTML element from the DOM.
   */
  removeFromDOM() {
    this.#containerDiv.remove();
  }

  /**
   * Get the layer base size (without scale).
   *
   * @returns {Scalar2D} The size as {x,y}.
   */
  getBaseSize() {
    return this.#baseSize;
  }

  /**
   * Get the layer opacity.
   *
   * @returns {number} The opacity ([0:1] range).
   */
  getOpacity() {
    return this.#konvaStage.opacity();
  }

  /**
   * Set the layer opacity.
   *
   * @param {number} alpha The opacity ([0:1] range).
   */
  setOpacity(alpha) {
    this.#konvaStage.opacity(Math.min(Math.max(alpha, 0), 1));
  }

  /**
   * Add a flip offset along the layer X axis.
   */
  addFlipOffsetX() {
    // flip offset
    const scale = this.#konvaStage.scale();
    const size = this.#konvaStage.size();
    this.#flipOffset.x += size.width / scale.x;
    // apply
    const offset = this.#konvaStage.offset();
    offset.x += this.#flipOffset.x;
    this.#konvaStage.offset(offset);
  }

  /**
   * Add a flip offset along the layer Y axis.
   */
  addFlipOffsetY() {
    // flip offset
    const scale = this.#konvaStage.scale();
    const size = this.#konvaStage.size();
    this.#flipOffset.y += size.height / scale.y;
    // apply
    const offset = this.#konvaStage.offset();
    offset.y += this.#flipOffset.y;
    this.#konvaStage.offset(offset);
  }

  /**
   * Flip the scale along the layer X axis.
   */
  flipScaleX() {
    this.#flipScale.x *= -1;
  }

  /**
   * Flip the scale along the layer Y axis.
   */
  flipScaleY() {
    this.#flipScale.y *= -1;
  }

  /**
   * Flip the scale along the layer Z axis.
   */
  flipScaleZ() {
    this.#flipScale.z *= -1;
  }

  /**
   * Set the layer scale.
   *
<<<<<<< HEAD
   * @param {object} newScale The scale as {x,y}.
=======
   * @param {Scalar3D} newScale The scale as {x,y,z}.
>>>>>>> 41bc37a6
   * @param {Point3D} [center] The scale center.
   */
  setScale(newScale, center) {
    const orientedNewScale =
      this.#planeHelper.getTargetOrientedPositiveXYZ({
        x: newScale.x * this.#flipScale.x,
        y: newScale.y * this.#flipScale.y,
        z: newScale.z * this.#flipScale.z,
      });
    const finalNewScale = {
      x: this.#fitScale.x * orientedNewScale.x,
      y: this.#fitScale.y * orientedNewScale.y
    };

    const offset = this.#konvaStage.offset();

    if (Math.abs(newScale.x) === 1 &&
      Math.abs(newScale.y) === 1 &&
      Math.abs(newScale.z) === 1) {
      // reset zoom offset for scale=1
      const resetOffset = {
        x: offset.x - this.#zoomOffset.x,
        y: offset.y - this.#zoomOffset.y
      };
      // store new offset
      this.#zoomOffset = {x: 0, y: 0};
      this.#konvaStage.offset(resetOffset);
    } else {
      if (typeof center !== 'undefined') {
        let worldCenter = this.#planeHelper.getPlaneOffsetFromOffset3D({
          x: center.getX(),
          y: center.getY(),
          z: center.getZ()
        });
        // center was obtained with viewLayer.displayToMainPlanePos
        // compensated for baseOffset
        // TODO: justify...
        worldCenter = {
          x: worldCenter.x + this.#baseOffset.x,
          y: worldCenter.y + this.#baseOffset.y
        };

        const newOffset = getScaledOffset(
          offset, this.#konvaStage.scale(), finalNewScale, worldCenter);

        const newZoomOffset = {
          x: this.#zoomOffset.x + newOffset.x - offset.x,
          y: this.#zoomOffset.y + newOffset.y - offset.y
        };
        // store new offset
        this.#zoomOffset = newZoomOffset;
        this.#konvaStage.offset(newOffset);
      }
    }

    this.#konvaStage.scale(finalNewScale);
    // update labels
    this.#updateLabelScale(finalNewScale);
  }

  /**
   * Set the layer offset.
   *
   * @param {Scalar3D} newOffset The offset as {x,y,z}.
   */
  setOffset(newOffset) {
    const planeNewOffset =
      this.#planeHelper.getPlaneOffsetFromOffset3D(newOffset);
    this.#konvaStage.offset({
      x: planeNewOffset.x +
        this.#viewOffset.x +
        this.#baseOffset.x +
        this.#zoomOffset.x +
        this.#flipOffset.x,
      y: planeNewOffset.y +
        this.#viewOffset.y +
        this.#baseOffset.y +
        this.#zoomOffset.y +
        this.#flipOffset.y
    });
  }

  /**
   * Set the base layer offset. Updates the layer offset.
   *
   * @param {Vector3D} scrollOffset The scroll offset vector.
   * @param {Vector3D} planeOffset The plane offset vector.
   * @returns {boolean} True if the offset was updated.
   */
  setBaseOffset(scrollOffset, planeOffset) {
    const scrollIndex = this.#planeHelper.getNativeScrollIndex();
    const newOffset = this.#planeHelper.getPlaneOffsetFromOffset3D({
      x: scrollIndex === 0 ? scrollOffset.getX() : planeOffset.getX(),
      y: scrollIndex === 1 ? scrollOffset.getY() : planeOffset.getY(),
      z: scrollIndex === 2 ? scrollOffset.getZ() : planeOffset.getZ(),
    });
    const needsUpdate = this.#baseOffset.x !== newOffset.x ||
      this.#baseOffset.y !== newOffset.y;
    // reset offset if needed
    if (needsUpdate) {
      const offset = this.#konvaStage.offset();
      this.#konvaStage.offset({
        x: offset.x - this.#baseOffset.x + newOffset.x,
        y: offset.y - this.#baseOffset.y + newOffset.y
      });
      this.#baseOffset = newOffset;
    }
    return needsUpdate;
  }

  /**
   * Display the layer.
   *
   * @param {boolean} flag Whether to display the layer or not.
   */
  display(flag) {
    this.#containerDiv.style.display = flag ? '' : 'none';
  }

  /**
   * Check if the layer is visible.
   *
   * @returns {boolean} True if the layer is visible.
   */
  isVisible() {
    return this.#containerDiv.style.display === '';
  }

  /**
   * Draw the content (imageData) of the layer.
   * The imageData variable needs to be set.
   */
  draw() {
    this.#konvaStage.draw();
  }

  /**
   * Initialise the layer: set the canvas and context.
   *
   * @param {Scalar2D} size The image size as {x,y}.
   * @param {Scalar2D} spacing The image spacing as {x,y}.
   * @param {string} dataId The associated data id.
   */
  initialise(size, spacing, dataId) {
    // set locals
    this.#baseSize = size;
    this.#baseSpacing = spacing;
    this.#dataId = dataId;

    // create stage
    this.#konvaStage = new Konva.Stage({
      container: this.#containerDiv,
      width: this.#baseSize.x,
      height: this.#baseSize.y,
      listening: false
    });
    // reset style
    // (avoids a not needed vertical scrollbar)
    this.#konvaStage.getContent().setAttribute('style', '');

    // create layer
    const konvaLayer = new Konva.Layer({
      listening: false,
      visible: true
    });
    this.#konvaStage.add(konvaLayer);

    // create draw controller
    this.#drawController = new DrawController(this);
  }

  /**
   * Fit the layer to its parent container.
   *
   * @param {Scalar2D} containerSize The container size as {x,y}.
   * @param {number} divToWorldSizeRatio The div to world size ratio.
   * @param {Scalar2D} fitOffset The fit offset as {x,y}.
   */
  fitToContainer(containerSize, divToWorldSizeRatio, fitOffset) {
    // update konva
    this.#konvaStage.width(containerSize.x);
    this.#konvaStage.height(containerSize.y);

    // fit scale
    const divToImageSizeRatio = {
      x: divToWorldSizeRatio * this.#baseSpacing.x,
      y: divToWorldSizeRatio * this.#baseSpacing.y
    };
    // #scale = inputScale * fitScale * flipScale
    // flipScale does not change here, we can omit it
    // newScale = (#scale / fitScale) * newFitScale
    const newScale = {
      x: this.#konvaStage.scale().x * divToImageSizeRatio.x / this.#fitScale.x,
      y: this.#konvaStage.scale().y * divToImageSizeRatio.y / this.#fitScale.y
    };

    // set scales if different from previous
    if (this.#konvaStage.scale().x !== newScale.x ||
      this.#konvaStage.scale().y !== newScale.y) {
      this.#fitScale = divToImageSizeRatio;
      this.#konvaStage.scale(newScale);
    }

    // view offset
    const newViewOffset = {
      x: fitOffset.x / divToImageSizeRatio.x,
      y: fitOffset.y / divToImageSizeRatio.y
    };
    // flip offset
    const scaledImageSize = {
      x: containerSize.x / divToImageSizeRatio.x,
      y: containerSize.y / divToImageSizeRatio.y
    };
    const newFlipOffset = {
      x: this.#flipOffset.x !== 0 ? scaledImageSize.x : 0,
      y: this.#flipOffset.y !== 0 ? scaledImageSize.y : 0,
    };

    // set offsets if different from previous
    if (this.#viewOffset.x !== newViewOffset.x ||
      this.#viewOffset.y !== newViewOffset.y ||
      this.#flipOffset.x !== newFlipOffset.x ||
      this.#flipOffset.y !== newFlipOffset.y) {
      // update global offset
      this.#konvaStage.offset({
        x: this.#konvaStage.offset().x +
          newViewOffset.x - this.#viewOffset.x +
          newFlipOffset.x - this.#flipOffset.x,
        y: this.#konvaStage.offset().y +
          newViewOffset.y - this.#viewOffset.y +
          newFlipOffset.y - this.#flipOffset.y,
      });
      // update private local offsets
      this.#flipOffset = newFlipOffset;
      this.#viewOffset = newViewOffset;
    }
  }

  /**
   * Check the visibility of a given group.
   *
   * @param {string} id The id of the group.
   * @returns {boolean} True if the group is visible.
   */
  isGroupVisible(id) {
    // get the group
    const group = this.#drawController.getGroup(id);
    if (typeof group === 'undefined') {
      return false;
    }
    // get visibility
    return group.isVisible();
  }

  /**
   * Toggle the visibility of a given group.
   *
   * @param {string} id The id of the group.
   * @returns {boolean} False if the group cannot be found.
   */
  toggleGroupVisibility(id) {
    // get the group
    const group = this.#drawController.getGroup(id);
    if (typeof group === 'undefined') {
      return false;
    }
    // toggle visible
    group.visible(!group.isVisible());

    // udpate
    this.draw();

    return true;
  }

  /**
   * Delete a Draw from the stage.
   *
   * @param {string} id The id of the group to delete.
   * @param {object} exeCallback The callback to call once the
   *  DeleteCommand has been executed.
   */
  deleteDraw(id, exeCallback) {
    if (typeof this.#drawController !== 'undefined') {
      this.#drawController.deleteDraw(id, this.#fireEvent, exeCallback);
    }
  }

  /**
   * Delete all Draws from the stage.
   *
   * @param {object} exeCallback The callback to call once the
   *  DeleteCommand has been executed.
   */
  deleteDraws(exeCallback) {
    if (typeof this.#drawController !== 'undefined') {
      this.#drawController.deleteDraws(this.#fireEvent, exeCallback);
    }
  }

  /**
   * Get the total number of draws of this layer
   * (at all positions).
   *
   * @returns {number|undefined} The total number of draws.
   */
  getNumberOfDraws() {
    let res;
    if (typeof this.#drawController !== 'undefined') {
      res = this.#drawController.getNumberOfDraws();
    }
    return res;
  }

  /**
   * Enable and listen to container interaction events.
   */
  bindInteraction() {
    this.#konvaStage.listening(true);
    // allow pointer events
    this.#containerDiv.style.pointerEvents = 'auto';
    // interaction events
    const names = InteractionEventNames;
    for (let i = 0; i < names.length; ++i) {
      this.#containerDiv.addEventListener(names[i], this.#fireEvent);
    }
  }

  /**
   * Disable and stop listening to container interaction events.
   */
  unbindInteraction() {
    this.#konvaStage.listening(false);
    // disable pointer events
    this.#containerDiv.style.pointerEvents = 'none';
    // interaction events
    const names = InteractionEventNames;
    for (let i = 0; i < names.length; ++i) {
      this.#containerDiv.removeEventListener(names[i], this.#fireEvent);
    }
  }

  /**
   * Set the current position.
   *
   * @param {Point} position The new position.
   * @param {Index} index The new index.
   * @returns {boolean} True if the position was updated.
   */
  setCurrentPosition(position, index) {
    this.getDrawController().activateDrawLayer(
      index, this.#planeHelper.getScrollIndex());
    // TODO: add check
    return true;
  }

  /**
   * Add an event listener to this class.
   *
   * @param {string} type The event type.
   * @param {Function} callback The function associated with the provided
   *   event type, will be called with the fired event.
   */
  addEventListener(type, callback) {
    this.#listenerHandler.add(type, callback);
  }

  /**
   * Remove an event listener from this class.
   *
   * @param {string} type The event type.
   * @param {Function} callback The function associated with the provided
   *   event type.
   */
  removeEventListener(type, callback) {
    this.#listenerHandler.remove(type, callback);
  }

  /**
   * Fire an event: call all associated listeners with the input event object.
   *
   * @param {object} event The event to fire.
   */
  #fireEvent = (event) => {
    event.srclayerid = this.getId();
    event.dataid = this.#dataId;
    this.#listenerHandler.fireEvent(event);
  };

  // common layer methods [end] ---------------

  /**
   * Update label scale: compensate for it so
   *   that label size stays visually the same.
   *
   * @param {Scalar2D} scale The scale to compensate for as {x,y}.
   */
  #updateLabelScale(scale) {
    // same formula as in style::applyZoomScale:
    // compensate for scale and times 2 so that font 10 looks like a 10
    const ratioX = 2 / scale.x;
    const ratioY = 2 / scale.y;
    // compensate scale for labels
    const labels = this.#konvaStage.find('Label');
    for (let i = 0; i < labels.length; ++i) {
      labels[i].scale({x: ratioX, y: ratioY});
    }
  }

} // DrawLayer class<|MERGE_RESOLUTION|>--- conflicted
+++ resolved
@@ -271,11 +271,7 @@
   /**
    * Set the layer scale.
    *
-<<<<<<< HEAD
-   * @param {object} newScale The scale as {x,y}.
-=======
    * @param {Scalar3D} newScale The scale as {x,y,z}.
->>>>>>> 41bc37a6
    * @param {Point3D} [center] The scale center.
    */
   setScale(newScale, center) {
