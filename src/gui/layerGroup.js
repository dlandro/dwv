// namespaces
var dwv = dwv || {};
dwv.gui = dwv.gui || {};

/**
 * Layer group.
 *
 * @param {object} containerDiv The associated HTML div.
 * @param {number} groupId The group id.
 * @class
 */
dwv.gui.LayerGroup = function (containerDiv, groupId) {

  var layers = [];

  /**
   * The layer scale as {x,y}.
   *
   * @private
   * @type {object}
   */
  var scale = {x: 1, y: 1};

  /**
   * The base scale as {x,y}: all posterior scale will be on top of this one.
   *
   * @private
   * @type {object}
   */
  var baseScale = {x: 1, y: 1};

  /**
   * The layer offset as {x,y}.
   *
   * @private
   * @type {object}
   */
  var offset = {x: 0, y: 0};

  /**
   * The layer size as {x,y}.
   *
   * @private
   * @type {object}
   */
  var layerSize = dwv.gui.getDivSize(containerDiv);

  /**
   * Active view layer index.
   *
   * @private
   * @type {number}
   */
  var activeViewLayerIndex = null;

  /**
   * Active draw layer index.
   *
   * @private
   * @type {number}
   */
  var activeDrawLayerIndex = null;

  /**
   * Listener handler.
   *
   * @type {object}
   * @private
   */
  var listenerHandler = new dwv.utils.ListenerHandler();

  /**
   * Get the Id of the container div.
   *
   * @returns {string} The id of the div.
   */
  this.getElementId = function () {
    return containerDiv.id;
  };

  /**
   * Get the layer scale.
   *
   * @returns {object} The scale as {x,y}.
   */
  this.getScale = function () {
    return scale;
  };

  /**
   * Get the base scale.
   *
   * @returns {object} The scale as {x,y}.
   */
  this.getBaseScale = function () {
    return baseScale;
  };

  /**
   * Get the added scale: the scale added to the base scale
   *
   * @returns {object} The scale as {x,y}.
   */
  this.getAddedScale = function () {
    return {
      x: scale.x / baseScale.x,
      y: scale.y / baseScale.y
    };
  };

  /**
   * Get the layer offset.
   *
   * @returns {object} The offset as {x,y}.
   */
  this.getOffset = function () {
    return offset;
  };

  /**
   * Transform a display position to an index.
   *
   * @param {dwv.Math.Point2D} point2D The point to convert.
   * @returns {object} The equivalent index.
   */
  this.displayToIndex = function (point2D) {
    return {
      x: point2D.x / scale.x + offset.x,
      y: point2D.y / scale.y + offset.y
    };
  };

  /**
   * Get the number of layers handled by this class.
   *
   * @returns {number} The number of layers.
   */
  this.getNumberOfLayers = function () {
    return layers.length;
  };

  /**
   * Get the active image layer.
   *
   * @returns {object} The layer.
   */
  this.getActiveViewLayer = function () {
    return layers[activeViewLayerIndex];
  };

  /**
   * Get the active draw layer.
   *
   * @returns {object} The layer.
   */
  this.getActiveDrawLayer = function () {
    return layers[activeDrawLayerIndex];
  };

  /**
   * Set the active view layer.
   *
   * @param {number} index The index of the layer to set as active.
   */
  this.setActiveViewLayer = function (index) {
    // un-bind previous layer
    var viewLayer0 = this.getActiveViewLayer();
    if (viewLayer0) {
      viewLayer0.removeEventListener(
        'postitionchange', this.updatePosition);
      unbindViewLayer(viewLayer0);
    }

    // set index
    activeViewLayerIndex = index;

    // bind new layer
    var viewLayer = this.getActiveViewLayer();
    viewLayer.addEventListener(
      'postitionchange', this.updatePosition);
    bindViewLayer(viewLayer);
  };

  /**
   * Bind view layer events to this.
   *
   * @param {object} viewLayer The view layer to bind.
   */
  function bindViewLayer(viewLayer) {
    // propagate view events
    viewLayer.propagateViewEvents(true);
    for (var j = 0; j < dwv.image.viewEventNames.length; ++j) {
      viewLayer.addEventListener(dwv.image.viewEventNames[j], fireEvent);
    }
    // propagate viewLayer events
    viewLayer.addEventListener('renderstart', fireEvent);
    viewLayer.addEventListener('renderend', fireEvent);
  }

  /**
   * Unbind view layer events from this.
   *
   * @param {object} viewLayer The view layer to unbind.
   */
  function unbindViewLayer(viewLayer) {
    // stop propagating view events
    viewLayer.propagateViewEvents(false);
    for (var j = 0; j < dwv.image.viewEventNames.length; ++j) {
      viewLayer.removeEventListener(dwv.image.viewEventNames[j], fireEvent);
    }
    // stop propagating viewLayer events
    viewLayer.removeEventListener('renderstart', fireEvent);
    viewLayer.removeEventListener('renderend', fireEvent);
  }


  /**
   * Set the active draw layer.
   *
   * @param {number} index The index of the layer to set as active.
   */
  this.setActiveDrawLayer = function (index) {
    activeDrawLayerIndex = index;
  };

  /**
   * Add a view layer.
   *
   * @returns {object} The created layer.
   */
  this.addViewLayer = function () {
    // layer index
    var viewLayerIndex = layers.length;
    // create div
    var div = getNextLayerDiv();
    // prepend to container
    containerDiv.append(div);
    // view layer
    var layer = new dwv.gui.ViewLayer(div);
    // set z-index: last on top
    layer.setZIndex(viewLayerIndex);
    // add layer
    layers.push(layer);
    // mark it as active
    this.setActiveViewLayer(viewLayerIndex);
    // return
    return layer;
  };

  /**
   * Add a draw layer.
   *
   * @returns {object} The created layer.
   */
  this.addDrawLayer = function () {
    // store active index
    activeDrawLayerIndex = layers.length;
    // create div
    var div = getNextLayerDiv();
    // prepend to container
    containerDiv.append(div);
    // draw layer
    var layer = new dwv.gui.DrawLayer(div);
    // set z-index: above view + last on top
    layer.setZIndex(10 + activeDrawLayerIndex);
    // add layer
    layers.push(layer);
    // return
    return layer;
  };

  /**
   * Get the next layer DOM div.
   *
   * @returns {object} A DOM div.
   */
  function getNextLayerDiv() {
    var div = document.createElement('div');
    div.id = 'layer-' + groupId + '-' + layers.length;
    div.className = 'layer';
    div.style.pointerEvents = 'none';
    return div;
  }

  /**
   * Empty the layer list.
   */
  this.empty = function () {
    layers = [];
    // reset active indices
    activeViewLayerIndex = null;
    activeDrawLayerIndex = null;
    // clean container div
    var previous = containerDiv.getElementsByClassName('layer');
    if (previous) {
      while (previous.length > 0) {
        previous[0].remove();
      }
    }
  };

  /**
   * Update draw controller to view position.
   */
  this.updateDrawControllerToViewPosition = function () {
    var drawLayer = layers[activeDrawLayerIndex];
    if (drawLayer) {
      var viewController =
        layers[activeViewLayerIndex].getViewController();
      drawLayer.getDrawController().activateDrawLayer(
        viewController.getCurrentPosition());
    }
  };

  /**
   * Get the fit to container scale.
   * To be called once the image is loaded.
   *
   * @param {object} spacing The image spacing.
   * @returns {number} The scale.
   */
  this.getFitToContainerScale = function (spacing) {
    // get container size
    var containerSize = this.getContainerSize();
    var realSize = {
      x: layerSize.x * spacing.getColumnSpacing(),
      y: layerSize.y * spacing.getRowSpacing()
    };
    // best fit
    return Math.min(
      (containerSize.x / realSize.x),
      (containerSize.y / realSize.y)
    );
  };

  /**
   * Fit the display to the size of the container.
   * To be called once the image is loaded.
   *
   * @param {object} spacing The image spacing.
   */
  this.fitToContainer = function (spacing) {
    var fitScale = this.getFitToContainerScale(spacing);
    this.resize({
      x: fitScale * spacing.getColumnSpacing(),
      y: fitScale * spacing.getRowSpacing()
    });
  };

  /**
   * Get the size available for the container div.
   *
   * @returns {object} The available width and height as {width,height}.
   */
  this.getContainerSize = function () {
    return dwv.gui.getDivSize(containerDiv);
  };

  /**
   * Add scale to the layers. Scale cannot go lower than 0.1.
   *
   * @param {object} scaleStep The scale to add.
   * @param {object} center The scale center point as {x,y}.
   */
  this.addScale = function (scaleStep, center) {
    var newScale = {
      x: Math.max(scale.x + scale.x * scaleStep, 0.1),
      y: Math.max(scale.y + scale.y * scaleStep, 0.1)
    };
    // center should stay the same:
    // newOffset + center / newScale = oldOffset + center / oldScale
    this.setOffset({
      x: (center.x / scale.x) + offset.x - (center.x / newScale.x),
      y: (center.y / scale.y) + offset.y - (center.y / newScale.y)
    });
    this.setScale(newScale);
  };

  /**
   * Set the layers' scale.
   *
   * @param {object} newScale The scale to apply as {x,y}.
   * @fires dwv.ctrl.LayerGroup#zoomchange
   */
  this.setScale = function (newScale) {
    scale = newScale;
    // apply to layers
    for (var i = 0; i < layers.length; ++i) {
      layers[i].setScale(scale);
    }

    /**
     * Zoom change event.
     *
     * @event dwv.ctrl.LayerGroup#zoomchange
     * @type {object}
     * @property {Array} value The changed value.
     */
    fireEvent({
      type: 'zoomchange',
      value: [scale.x, scale.y],
    });
  };

  /**
   * Add translation to the layers.
   *
   * @param {object} translation The translation as {x,y}.
   */
  this.addTranslation = function (translation) {
    this.setOffset({
      x: offset.x - translation.x / scale.x,
      y: offset.y - translation.y / scale.y
    });
  };

  /**
   * Set the layers' offset.
   *
   * @param {object} newOffset The offset as {x,y}.
   * @fires dwv.ctrl.LayerGroup#offsetchange
   */
  this.setOffset = function (newOffset) {
    // store
    offset = newOffset;
    // apply to layers
    for (var i = 0; i < layers.length; ++i) {
      layers[i].setOffset(offset);
    }

    /**
     * Offset change event.
     *
     * @event dwv.ctrl.LayerGroup#offsetchange
     * @type {object}
     * @property {Array} value The changed value.
     */
    fireEvent({
      type: 'offsetchange',
      value: [offset.x, offset.y],
    });
  };

  /**
   * Get an orientation matrix from a name.
   *
   * @param {string} name The orientation name.
   * @returns {object} The orientation matrix.
   */
  function getOrientationMatrix(name) {
    var matrix = null;
    if (name === 'axial') {
      matrix = dwv.math.getIdentityMat33();
    } else if (name === 'coronal') {
      // coronal (xzy)
      /* eslint-disable array-element-newline */
      matrix = new dwv.math.Matrix33([
        1, 0, 0,
        0, 0, 1,
        0, 1, 0
      ]);
      /* eslint-enable array-element-newline */
    } else if (name === 'sagittal') {
      // sagittal (yzx)
      /* eslint-disable array-element-newline */
      matrix = new dwv.math.Matrix33([
        0, 0, 1,
        1, 0, 0,
        0, 1, 0
      ]);
      /* eslint-enable array-element-newline */
    }
    return matrix;
  }

  /**
   * Initialise the layer: set the canvas and context
   *
   * @param {object} image The image.
   * @param {object} metaData The image meta data.
   * @param {number} dataIndex The data index.
   */
  this.initialise = function (image, metaData, dataIndex) {
<<<<<<< HEAD
    // set member var
    var size = image.getGeometry().getSize();
=======
    var geometry = image.getGeometry();

    // undefined orientation uses the incoming ordering
    var targetOrientationName;
    var viewOrientation = dwv.math.getIdentityMat33();
    if (typeof targetOrientationName !== 'undefined') {
      var targetOrientation = getOrientationMatrix(targetOrientationName);
      // image orientation as one and zeros
      var imgOrientation = geometry.getOrientation().asOneAndZeros();
      // imgOrientation * viewOrientation = targetOrientation
      // -> viewOrientation = inv(imgOrientation) * targetOrientation
      viewOrientation =
        imgOrientation.getInverse().multiply(targetOrientation);
    }

    var size = image.getGeometry().getSize(viewOrientation);
>>>>>>> 3ad67a60
    layerSize = size.get2D();
    // apply to layers
    for (var i = 0; i < layers.length; ++i) {
      layers[i].initialise(image, metaData, dataIndex, viewOrientation);
    }

    // bind draw to view position
    var viewLayer = this.getActiveViewLayer();
    viewLayer.addEventListener(
      'positionchange', this.updateDrawControllerToViewPosition);
    // first update
    this.updateDrawControllerToViewPosition();

    // fit data
    var spacing = image.getGeometry().getSpacing(viewOrientation);
    this.fitToContainer(spacing);
  };

  /**
   * Reset the stage to its initial scale and no offset.
   */
  this.reset = function () {
    this.setScale(baseScale);
    this.setOffset({x: 0, y: 0});
  };

  /**
   * Resize the layer: update the base scale and layer sizes.
   *
   * @param {number} newScale The scale as {x,y}.
   */
  this.resize = function (newScale) {
    // store
    scale = {
      x: scale.x * newScale.x / baseScale.x,
      y: scale.y * newScale.y / baseScale.y
    };
    baseScale = newScale;

    // resize container
    var width = Math.floor(layerSize.x * baseScale.x);
    var height = Math.floor(layerSize.y * baseScale.y);
    containerDiv.style.width = width + 'px';
    containerDiv.style.height = height + 'px';

    // resize if test passes
    if (dwv.gui.canCreateCanvas(width, height)) {
      // call resize and scale on layers
      for (var i = 0; i < layers.length; ++i) {
        layers[i].resize(baseScale);
        layers[i].setScale(scale);
      }
    } else {
      dwv.logger.warn('Cannot create a ' + width + ' * ' + height +
        ' canvas, trying half the size...');
      this.resize({x: newScale.x * 0.5, y: newScale.y * 0.5});
    }
  };

  /**
   * Draw the layer.
   */
  this.draw = function () {
    for (var i = 0; i < layers.length; ++i) {
      layers[i].draw();
    }
  };

  /**
   * Display the layer.
   *
   * @param {boolean} flag Whether to display the layer or not.
   */
  this.display = function (flag) {
    for (var i = 0; i < layers.length; ++i) {
      layers[i].display(flag);
    }
  };

  /**
   * Add an event listener to this class.
   *
   * @param {string} type The event type.
   * @param {object} callback The method associated with the provided
   *   event type, will be called with the fired event.
   */
  this.addEventListener = function (type, callback) {
    listenerHandler.add(type, callback);
  };

  /**
   * Remove an event listener from this class.
   *
   * @param {string} type The event type.
   * @param {object} callback The method associated with the provided
   *   event type.
   */
  this.removeEventListener = function (type, callback) {
    listenerHandler.remove(type, callback);
  };

  /**
   * Fire an event: call all associated listeners with the input event object.
   *
   * @param {object} event The event to fire.
   * @private
   */
  function fireEvent(event) {
    listenerHandler.fireEvent(event);
  }

}; // LayerGroup class<|MERGE_RESOLUTION|>--- conflicted
+++ resolved
@@ -481,10 +481,6 @@
    * @param {number} dataIndex The data index.
    */
   this.initialise = function (image, metaData, dataIndex) {
-<<<<<<< HEAD
-    // set member var
-    var size = image.getGeometry().getSize();
-=======
     var geometry = image.getGeometry();
 
     // undefined orientation uses the incoming ordering
@@ -501,7 +497,6 @@
     }
 
     var size = image.getGeometry().getSize(viewOrientation);
->>>>>>> 3ad67a60
     layerSize = size.get2D();
     // apply to layers
     for (var i = 0; i < layers.length; ++i) {
