import {viewEventNames} from '../image/view';
import {ViewFactory} from '../image/viewFactory';
import {
  getMatrixFromName,
  getOrientationStringLPS,
  Orientation
} from '../math/orientation';
import {Point3D} from '../math/point';
import {Stage} from '../gui/stage';
import {Style} from '../gui/style';
import {
  getViewOrientation,
  getLayerDetailsFromLayerDivId
} from '../gui/layerGroup';
import {ListenerHandler} from '../utils/listen';
import {State} from '../io/state';
import {logger} from '../utils/logger';
import {getUriQuery, decodeQuery} from '../utils/uri';
import {UndoStack} from '../tools/undo';
import {ToolboxController} from './toolboxController';
import {LoadController} from './loadController';
import {DataController} from './dataController';
import {OverlayData} from '../gui/overlayData';
import {toolList, defaultToolList, toolOptions} from '../tools';
import {binderList} from '../gui/stage';
import {WindowLevel} from '../image/windowLevel';

// doc imports
/* eslint-disable no-unused-vars */
import {LayerGroup} from '../gui/layerGroup';
import {ViewLayer} from '../gui/viewLayer';
import {DrawLayer} from '../gui/drawLayer';
import {Image} from '../image/image';
import {Matrix33} from '../math/matrix';
import {DataElement} from '../dicom/dataElement';
import {Scalar3D} from '../math/scalar';
/* eslint-enable no-unused-vars */

/**
 * View configuration: mainly defines the ´divId´
 * of the associated HTML div.
 */
export class ViewConfig {
  /**
   * Associated HTML div id.
   *
   * @type {string}
   */
  divId;
  /**
   * Optional orientation of the data; 'axial', 'coronal' or 'sagittal'.
   * If undefined, will use the data aquisition plane.
   *
   * @type {string|undefined}
   */
  orientation;
  /**
   * Optional view colour map name.
   *
   * @type {string|undefined}
   */
  colourMap;
  /**
   * Optional layer opacity; in [0, 1] range.
   *
   * @type {number|undefined}
   */
  opacity;
  /**
   * Optional layer window level preset name.
   * If present, the preset name will be used and
   * the window centre and width ignored.
   *
   * @type {string|undefined}
   */
  wlPresetName;
  /**
   * Optional layer window center.
   *
   * @type {number|undefined}
   */
  windowCenter;
  /**
   * Optional layer window width.
   *
   * @type {number|undefined}
   */
  windowWidth;

  /**
   * @param {string} divId The associated HTML div id.
   */
  constructor(divId) {
    this.divId = divId;
  }
}

/**
 * Tool configuration.
 */
export class ToolConfig {
  /**
   * Optional tool options.
   * For Draw: list of shape names.
   * For Filter: list of filter names.
   *
   * @type {string[]|undefined}
   */
  options;

  /**
   * @param {string[]} [options] Optional tool options.
   */
  constructor(options) {
    this.options = options;
  }
}

/**
 * Application options.
 */
export class AppOptions {
  /**
   * DataId indexed object containing the data view configurations.
   *
   * @type {Object<string, ViewConfig[]>|undefined}
   */
  dataViewConfigs;
  /**
   * Tool name indexed object containing individual tool configurations.
   *
   * @type {Object<string, ToolConfig>|undefined}
   */
  tools;
  /**
   * Optional array of layerGroup binder names.
   *
   * @type {string[]|undefined}
   */
  binders;
  /**
   * Optional boolean flag to trigger the first data render
   *   after the first loaded data or not. Defaults to true.
   *
   * @type {boolean|undefined}
   */
  viewOnFirstLoadItem;
  /**
   * Optional default chraracterset string used for DICOM parsing if
   *   not passed in DICOM file.
   *
   * Valid values: {@link https://developer.mozilla.org/en-US/docs/Web/API/Encoding_API/Encodings}.
   *
   * @type {string|undefined}
   */
  defaultCharacterSet;
  /**
   * Optional overlay config.
   *
   * @type {object|undefined}
   */
  overlayConfig;
  /**
   * DOM root document.
   *
   * @type {DocumentFragment}
   */
  rootDocument;

  /**
   * @param {Object<string, ViewConfig[]>} [dataViewConfigs] Optional dataId
   *   indexed object containing the data view configurations.
   */
  constructor(dataViewConfigs) {
    this.dataViewConfigs = dataViewConfigs;
  }
}

/**
 * List of ViewConfigs indexed by dataIds.
 *
 * @typedef {Object<string, ViewConfig[]>} DataViewConfigs
 */

/**
 * Main application class.
 *
 * @example
 * // create the dwv app
 * const app = new dwv.App();
 * // initialise
 * const viewConfig0 = new dwv.ViewConfig('layerGroup0');
 * const viewConfigs = {'*': [viewConfig0]};
 * const options = new dwv.AppOptions(viewConfigs);
 * app.init(options);
 * // load dicom data
 * app.loadURLs([
 *   'https://raw.githubusercontent.com/ivmartel/dwv/master/tests/data/bbmri-53323851.dcm'
 * ]);
 */
export class App {

  /**
   * App options.
   *
   * @type {AppOptions}
   */
  #options = null;

  /**
   * Data controller.
   *
   * @type {DataController}
   */
  #dataController = null;

  /**
   * Toolbox controller.
   *
   * @type {ToolboxController}
   */
  #toolboxController = null;

  /**
   * Load controller.
   *
   * @type {LoadController}
   */
  #loadController = null;

  /**
   * Stage.
   *
   * @type {Stage}
   */
  #stage = null;

<<<<<<< HEAD
  /**
   * Undo stack.
   *
   * @type {UndoStack}
   */
  #undoStack = null;

  /**
   * Style.
   *
   * @type {Style}
   */
  #style = new Style();

=======
>>>>>>> 41bc37a6
  /**
   * Undo stack.
   *
   * @type {UndoStack}
   */
  #undoStack = null;

  /**
   * Style.
   *
   * @type {Style}
   */
  #style = new Style();

  // overlay datas
  #overlayDatas = {};

  /**
   * Listener handler.
   *
   * @type {ListenerHandler}
   */
  #listenerHandler = new ListenerHandler();

  /**
   * Get the image.
   *
   * @param {string} dataId The data id.
   * @returns {Image|undefined} The associated image.
   */
  getImage(dataId) {
    let res;
    if (typeof this.#dataController.get(dataId) !== 'undefined') {
      res = this.#dataController.get(dataId).image;
    }
    return res;
  }

  /**
   * Set the image at the given id.
   *
   * @param {string} dataId The data id.
   * @param {Image} img The associated image.
   */
  setImage(dataId, img) {
    this.#dataController.setImage(dataId, img);
  }

  /**
   * Add a new image.
   *
   * @param {Image} image The new image.
   * @param {object} meta The image meta.
   * @param {string} source The source of the new image,
   *   will be passed with load events.
   * @returns {string} The new image data id.
   */
  addNewImage(image, meta, source) {
    const dataId = this.#dataController.getNextDataId();

    // load start event
    this.#fireEvent({
      type: 'loadstart',
      loadtype: 'image',
      source: source,
      dataid: dataId
    });

    // add image to data controller
    this.#dataController.addNew(dataId, image, meta);

    // load item event
    this.#fireEvent({
      type: 'loaditem',
      loadtype: 'image',
      data: meta,
      source: source,
      dataid: dataId,
      isfirstitem: true
    });

    // optional render
    if (this.#options.viewOnFirstLoadItem) {
      this.render(dataId);
    }

    // load events
    this.#fireEvent({
      type: 'load',
      loadtype: 'image',
      source: source,
      dataid: dataId
    });
    this.#fireEvent({
      type: 'loadend',
      loadtype: 'image',
      source: source,
      dataid: dataId
    });

    return dataId;
  }

  /**
   * Get the meta data.
   *
   * @param {string} dataId The data id.
   * @returns {Object<string, DataElement>|undefined} The list of meta data.
   */
  getMetaData(dataId) {
    let res;
    if (typeof this.#dataController.get(dataId) !== 'undefined') {
      res = this.#dataController.get(dataId).meta;
    }
    return res;
  }

  /**
   * Get the list of ids in the data storage.
   *
   * @returns {string[]} The list of data ids.
   */
  getDataIds() {
    return this.#dataController.getDataIds();
  }

  /**
   * Get the list of dataIds that contain the input UIDs.
   *
   * @param {string[]} uids A list of UIDs.
   * @returns {string[]} The list of dataIds that contain the UIDs.
   */
  getDataIdsFromSopUids(uids) {
    return this.#dataController.getDataIdsFromSopUids(uids);
  }

  /**
   * Can the data (of the active view of the active layer) be scrolled?
   *
   * @returns {boolean} True if the data has a third dimension greater than one.
   * @deprecated Please use the ViewController equivalent directly instead.
   */
  canScroll() {
    const viewLayer = this.#stage.getActiveLayerGroup().getActiveViewLayer();
    const controller = viewLayer.getViewController();
    return controller.canScroll();
  }

  /**
   * Can window and level be applied to the data
   * (of the active view of the active layer)?
   *
   * @returns {boolean} True if the data is monochrome.
   * @deprecated Please use the ViewController equivalent directly instead.
   */
  canWindowLevel() {
    const viewLayer = this.#stage.getActiveLayerGroup().getActiveViewLayer();
    const controller = viewLayer.getViewController();
    return controller.canWindowLevel();
  }

  /**
   * Get the active layer group scale on top of the base scale.
   *
   * @returns {Scalar3D} The scale as {x,y,z}.
   */
  getAddedScale() {
    return this.#stage.getActiveLayerGroup().getAddedScale();
  }

  /**
   * Get the base scale of the active layer group.
   *
   * @returns {Scalar3D} The scale as {x,y,z}.
   */
  getBaseScale() {
    return this.#stage.getActiveLayerGroup().getBaseScale();
  }

  /**
   * Get the layer offset of the active layer group.
   *
   * @returns {Scalar3D} The offset as {x,y,z}.
   */
  getOffset() {
    return this.#stage.getActiveLayerGroup().getOffset();
  }

  /**
   * Get the toolbox controller.
   *
   * @returns {ToolboxController} The controller.
   */
  getToolboxController() {
    return this.#toolboxController;
  }

  /**
   * Get the active layer group.
   * The layer is available after the first loaded item.
   *
   * @returns {LayerGroup|undefined} The layer group.
   */
  getActiveLayerGroup() {
    return this.#stage.getActiveLayerGroup();
  }

  /**
   * Set the active layer group.
   *
   * @param {number} index The layer group index.
   */
  setActiveLayerGroup(index) {
    this.#stage.setActiveLayerGroup(index);
  }

  /**
   * Get the view layers associated to a data id.
   * The layer are available after the first loaded item.
   *
<<<<<<< HEAD
   * @param {number} index The data index.
=======
   * @param {string} dataId The data id.
>>>>>>> 41bc37a6
   * @returns {ViewLayer[]} The layers.
   */
  getViewLayersByDataId(dataId) {
    return this.#stage.getViewLayersByDataId(dataId);
  }

  /**
   * Get the draw layers associated to a data id.
   * The layer are available after the first loaded item.
   *
<<<<<<< HEAD
   * @param {number} index The data index.
=======
   * @param {string} dataId The data id.
>>>>>>> 41bc37a6
   * @returns {DrawLayer[]} The layers.
   */
  getDrawLayersByDataId(dataId) {
    return this.#stage.getDrawLayersByDataId(dataId);
  }

  /**
   * Get a layer group by div id.
   * The layer is available after the first loaded item.
   *
   * @param {string} divId The div id.
   * @returns {LayerGroup} The layer group.
   */
  getLayerGroupByDivId(divId) {
    return this.#stage.getLayerGroupByDivId(divId);
  }

  /**
   * Get the number of layer groups.
   *
   * @returns {number} The number of groups.
   */
  getNumberOfLayerGroups() {
    return this.#stage.getNumberOfLayerGroups();
  }

  /**
   * Get the app style.
   *
   * @returns {object} The app style.
   */
  getStyle() {
    return this.#style;
  }

  /**
   * Add a command to the undo stack.
   *
   * @param {object} cmd The command to add.
   * @fires UndoStack#undoadd
   * @function
   */
  addToUndoStack = (cmd) => {
    if (this.#undoStack !== null) {
      this.#undoStack.add(cmd);
    }
  };

  /**
   * Initialise the application.
   *
   * @param {AppOptions} opt The application options.
   * @example
   * // create the dwv app
   * const app = new dwv.App();
   * // initialise
   * const viewConfig0 = new dwv.ViewConfig('layerGroup0');
   * const viewConfigs = {'*': [viewConfig0]};
   * const options = new dwv.AppOptions(viewConfigs);
   * options.viewOnFirstLoadItem = false;
   * app.init(options);
   * // render button
   * const button = document.createElement('button');
   * button.id = 'render';
   * button.disabled = true;
   * button.appendChild(document.createTextNode('render'));
   * document.body.appendChild(button);
   * app.addEventListener('load', function () {
   *   const button = document.getElementById('render');
   *   button.disabled = false;
   *   button.onclick = function () {
   *     // render data #0
   *     app.render(0);
   *   };
   * });
   * // load dicom data
   * app.loadURLs([
   *   'https://raw.githubusercontent.com/ivmartel/dwv/master/tests/data/bbmri-53323851.dcm'
   * ]);
   */
  init(opt) {
    // store
    this.#options = opt;
    // defaults
    if (typeof this.#options.viewOnFirstLoadItem === 'undefined') {
      this.#options.viewOnFirstLoadItem = true;
    }
    if (typeof this.#options.dataViewConfigs === 'undefined') {
      this.#options.dataViewConfigs = {};
    }
    if (typeof this.#options.rootDocument === 'undefined') {
      this.#options.rootDocument = document;
    }

    // undo stack
    this.#undoStack = new UndoStack();
    this.#undoStack.addEventListener('undoadd', this.#fireEvent);
    this.#undoStack.addEventListener('undo', this.#fireEvent);
    this.#undoStack.addEventListener('redo', this.#fireEvent);

    // tools
    if (typeof this.#options.tools !== 'undefined') {
      // setup the tool list
      const appToolList = {};
      const keys = Object.keys(this.#options.tools);
      for (let t = 0; t < keys.length; ++t) {
        const toolName = keys[t];
        // find the tool in the default tool list
        let toolConstructor = defaultToolList[toolName];
        // or use external one
        if (typeof toolConstructor === 'undefined') {
          toolConstructor = toolList[toolName];
        }
        if (typeof toolConstructor !== 'undefined') {
          // create tool instance
          appToolList[toolName] = new toolConstructor(this);
          // register listeners
          if (typeof appToolList[toolName].addEventListener !== 'undefined') {
            const names = appToolList[toolName].getEventNames();
            for (let j = 0; j < names.length; ++j) {
              appToolList[toolName].addEventListener(names[j], this.#fireEvent);
            }
          }
          // tool options
          const toolParams = this.#options.tools[toolName];
          if (typeof toolParams.options !== 'undefined' &&
            toolParams.options.length !== 0) {
            let type = 'raw';
            if (typeof appToolList[toolName].getOptionsType !== 'undefined') {
              type = appToolList[toolName].getOptionsType();
            }
            let appToolOptions;
            if (type === 'instance' || type === 'factory') {
              appToolOptions = {};
              for (let i = 0; i < toolParams.options.length; ++i) {
                const optionName = toolParams.options[i];
                let optionClassName = optionName;
                if (type === 'factory') {
                  optionClassName += 'Factory';
                }
                const toolNamespace = toolName.charAt(0).toLowerCase() +
                  toolName.slice(1);
                if (typeof toolOptions[toolNamespace][optionClassName] !==
                  'undefined') {
                  appToolOptions[optionName] =
                    toolOptions[toolNamespace][optionClassName];
                } else {
                  logger.warn('Could not find option class for: ' +
                    optionName);
                }
              }
            } else {
              appToolOptions = toolParams.options;
            }
            appToolList[toolName].setOptions(appToolOptions);
          }
        } else {
          logger.warn('Could not initialise unknown tool: ' + toolName);
        }
      }
      // add tools to the controller
      this.#toolboxController = new ToolboxController(appToolList);
    }

    // create load controller
    this.#loadController =
      new LoadController(this.#options.defaultCharacterSet);
    this.#loadController.onloadstart = this.#onloadstart;
    this.#loadController.onprogress = this.#onloadprogress;
    this.#loadController.onloaditem = this.#onloaditem;
    this.#loadController.onload = this.#onload;
    this.#loadController.onloadend = this.#onloadend;
    this.#loadController.onerror = this.#onloaderror;
    this.#loadController.onabort = this.#onloadabort;

    // create data controller
    this.#dataController = new DataController();
    // create stage
    this.#stage = new Stage();
    if (typeof this.#options.binders !== 'undefined') {
      this.#stage.setBinders(this.#options.binders);
    }
  }

  /**
   * Reset the application.
   */
  reset() {
    // clear objects
    this.#dataController.reset();
    this.#stage.empty();
    this.#overlayDatas = {};
    // reset undo/redo
    if (this.#undoStack) {
      this.#undoStack = new UndoStack();
      this.#undoStack.addEventListener('undoadd', this.#fireEvent);
      this.#undoStack.addEventListener('undo', this.#fireEvent);
      this.#undoStack.addEventListener('redo', this.#fireEvent);
    }
  }

  /**
   * Reset the layout of the application.
   */
  resetLayout() {
    this.#stage.reset();
    this.#stage.draw();
  }

  /**
   * Add an event listener to this class.
   *
   * @param {string} type The event type.
   * @param {Function} callback The function associated with the provided
   *   event type, will be called with the fired event.
   */
  addEventListener(type, callback) {
    this.#listenerHandler.add(type, callback);
  }

  /**
   * Remove an event listener from this class.
   *
   * @param {string} type The event type.
   * @param {Function} callback The function associated with the provided
   *   event type.
   */
  removeEventListener(type, callback) {
    this.#listenerHandler.remove(type, callback);
  }

  // load API [begin] -------------------------------------------------------

  /**
   * Load a list of files. Can be image files or a state file.
   *
   * @param {File[]} files The list of files to load.
   * @fires App#loadstart
   * @fires App#loadprogress
   * @fires App#loaditem
   * @fires App#loadend
   * @fires App#error
   * @fires App#abort
   * @function
   */
  loadFiles = (files) => {
    // Get new data id
    const dataId = this.#dataController.getNextDataId();
    if (files.length === 0) {
      logger.warn('Ignoring empty input file list.');
      return;
    }
    this.#loadController.loadFiles(files, dataId);
  };

  /**
   * Load a list of URLs. Can be image files or a state file.
   *
   * @param {string[]} urls The list of urls to load.
   * @param {object} [options] The options object, can contain:
   * - requestHeaders: an array of {name, value} to use as request headers,
   * - withCredentials: boolean xhr.withCredentials flag to pass to the request,
   * - batchSize: the size of the request url batch.
   * @fires App#loadstart
   * @fires App#loadprogress
   * @fires App#loaditem
   * @fires App#loadend
   * @fires App#error
   * @fires App#abort
   * @function
   */
  loadURLs = (urls, options) => {
    // Get new data id
    const dataId = this.#dataController.getNextDataId();
    if (urls.length === 0) {
      logger.warn('Ignoring empty input url list.');
      return;
    }
    this.#loadController.loadURLs(urls, dataId, options);
  };

  /**
   * Load from an input uri.
   *
   * @param {string} uri The input uri, for example: 'window.location.href'.
   * @param {object} [options] Optional url request options.
   * @function
   */
  loadFromUri = (uri, options) => {
    const query = getUriQuery(uri);

    // load end callback: loads the state.
    const onLoadEnd = (/*event*/) => {
      this.removeEventListener('loadend', onLoadEnd);
      this.loadURLs([query.state]);
    };

    // check query
    if (query && typeof query.input !== 'undefined') {
      // optional display state
      if (typeof query.state !== 'undefined') {
        // queue after main data load
        this.addEventListener('loadend', onLoadEnd);
      }
      // load base image
      decodeQuery(query, this.loadURLs, options);
    }
    // no else to allow for empty uris
  };

  /**
   * Load a list of ArrayBuffers.
   *
   * @param {Array} data The list of ArrayBuffers to load
   *   in the form of [{name: "", filename: "", data: data}].
   * @fires App#loadstart
   * @fires App#loadprogress
   * @fires App#loaditem
   * @fires App#loadend
   * @fires App#error
   * @fires App#abort
   * @function
   */
  loadImageObject = (data) => {
    // Get new data id
    const dataId = this.#dataController.getNextDataId();
    this.#loadController.loadImageObject(data, dataId);
  };

  /**
   * Abort all the current loads.
   */
  abortAllLoads() {
    const ids = this.#loadController.getLoadingDataIds();
    for (const id of ids) {
      this.abortLoad(id);
    }
  }

  /**
   * Abort an individual data load.
   *
   * @param {string} dataId The data to stop loading.
   */
  abortLoad(dataId) {
    // abort load
    this.#loadController.abort(dataId);
    // remove data
    this.#dataController.remove(dataId);
    // clean up stage
    this.#stage.removeLayersByDataId(dataId);
  }

  // load API [end] ---------------------------------------------------------

  /**
   * Fit the display to the data of each layer group.
   * To be called once the image is loaded.
   */
  fitToContainer() {
    this.#stage.fitToContainer();
  }

  /**
   * Init the Window/Level display
   * (of the active layer of the active layer group).
   *
   * @deprecated Please set the opacity of the desired view layer directly.
   */
  initWLDisplay() {
    const viewLayer = this.#stage.getActiveLayerGroup().getActiveViewLayer();
    const controller = viewLayer.getViewController();
    controller.initialise();
  }

  /**
   * Set the imageSmoothing flag value. Default is false.
   *
   * @param {boolean} flag True to enable smoothing.
   */
  setImageSmoothing(flag) {
    this.#stage.setImageSmoothing(flag);
    this.#stage.draw();
  }

  /**
   * Get the layer group configuration from a data id.
   *
   * @param {string} dataId The data id.
   * @param {boolean} [excludeStarConfig] Exclude the star config
   *  (default to false).
   * @returns {ViewConfig[]} The list of associated configs.
   */
  getViewConfigs(dataId, excludeStarConfig) {
    // check options
    if (this.#options.dataViewConfigs === null ||
      typeof this.#options.dataViewConfigs === 'undefined') {
      throw new Error('No available data view configuration');
    }
    let configs = [];
    if (typeof this.#options.dataViewConfigs[dataId] !== 'undefined') {
      configs = this.#options.dataViewConfigs[dataId];
    } else if (!excludeStarConfig &&
      typeof this.#options.dataViewConfigs['*'] !== 'undefined') {
      configs = this.#options.dataViewConfigs['*'];
    }
    return configs;
  }

  /**
   * Get the layer group configuration for a data id and group
   * div id.
   *
   * @param {string} dataId The data id.
   * @param {string} groupDivId The layer group div id.
   * @param {boolean} [excludeStarConfig] Exclude the star config
   *  (default to false).
   * @returns {ViewConfig|undefined} The associated config.
   */
  getViewConfig(dataId, groupDivId, excludeStarConfig) {
    const configs = this.getViewConfigs(dataId, excludeStarConfig);
    return configs.find(function (item) {
      return item.divId === groupDivId;
    });
  }

  /**
   * Get the data view config.
   * Carefull, returns a reference, do not modify without resetting.
   *
   * @returns {Object<string, ViewConfig[]>} The configuration list.
   */
  getDataViewConfigs() {
    return this.#options.dataViewConfigs;
  }

  /**
   * Set the data view configuration.
   * Resets the stage and recreates all the views.
   *
   * @param {Object<string, ViewConfig[]>} configs The configuration list.
   */
  setDataViewConfigs(configs) {
    // clean up
    this.#stage.empty();
    // set new
    this.#options.dataViewConfigs = configs;
    // create layer groups
    this.#createLayerGroups(configs);
  }

  /**
   * Add a data view config.
   *
   * @param {string} dataId The data id.
   * @param {ViewConfig} config The view configuration.
   */
  addDataViewConfig(dataId, config) {
    // add to list
    const configs = this.#options.dataViewConfigs;
    if (typeof configs[dataId] === 'undefined') {
      configs[dataId] = [];
    }
    const equalDivId = function (item) {
      return item.divId === config.divId;
    };
    const itemIndex = configs[dataId].findIndex(equalDivId);
    if (itemIndex === -1) {
      this.#options.dataViewConfigs[dataId].push(config);
    } else {
      throw new Error('Duplicate view config for data ' + dataId +
        ' and div ' + config.divId);
    }

    // add layer group if not done
    if (typeof this.#stage.getLayerGroupByDivId(config.divId) === 'undefined') {
      this.#createLayerGroup(config);
    }

    // render (will create layers)
    this.render(dataId, [config]);
  }

  /**
   * Remove a data view config.
   *
   * @param {string} dataId The data id.
   * @param {string} divId The div id.
   */
  removeDataViewConfig(dataId, divId) {
    // remove from list
    const configs = this.#options.dataViewConfigs;
    if (typeof configs[dataId] === 'undefined') {
      // no config for dataId
      return;
    }
    const equalDivId = function (item) {
      return item.divId === divId;
    };
    const itemIndex = configs[dataId].findIndex(equalDivId);
    if (itemIndex === -1) {
      // no config for divId
      return;
    }
    configs[dataId].splice(itemIndex, 1);
    if (configs[dataId].length === 0) {
      delete configs[dataId];
    }

    // data is loaded, remove view
    if (typeof this.#dataController.get(dataId) !== 'undefined') {
      const lg = this.#stage.getLayerGroupByDivId(divId);
      if (typeof lg !== 'undefined') {
        const vls = lg.getViewLayersByDataId(dataId);
        if (vls.length === 1) {
          lg.removeLayer(vls[0]);
        } else {
          throw new Error('Expected one view layer, got ' + vls.length);
        }
        const dls = lg.getDrawLayersByDataId(dataId);
        if (dls.length === 1) {
          lg.removeLayer(dls[0]);
        } else {
          throw new Error('Expected one draw layer, got ' + dls.length);
        }
        if (lg.getNumberOfLayers() === 0) {
          this.#stage.removeLayerGroup(lg);
        }
      }
    }
  }

  /**
   * Update an existing data view config.
   * Removes and re-creates the layer if found.
   *
   * @param {string} dataId The data id.
   * @param {string} divId The div id.
   * @param {ViewConfig} config The view configuration.
   */
  updateDataViewConfig(dataId, divId, config) {
    const configs = this.#options.dataViewConfigs;
    // check data id
    if (typeof configs[dataId] === 'undefined') {
      throw new Error('No config for dataId: ' + dataId);
    }
    // check div id
    const equalDivId = function (item) {
      return item.divId === divId;
    };
    const itemIndex = configs[dataId].findIndex(equalDivId);
    if (itemIndex === -1) {
      throw new Error('No config for dataId: ' +
        dataId + ' and divId: ' + divId);
    }
    // update config
    const configToUpdate = configs[dataId][itemIndex];
    for (const prop in config) {
      configToUpdate[prop] = config[prop];
    }

    // remove previous layers
    const lg = this.#stage.getLayerGroupByDivId(configToUpdate.divId);
    if (typeof lg !== 'undefined') {
      const vls = lg.getViewLayersByDataId(dataId);
      if (vls.length === 1) {
        lg.removeLayer(vls[0]);
      } else {
        throw new Error('Expected one view layer, got ' + vls.length);
      }
      const dls = lg.getDrawLayersByDataId(dataId);
      if (dls.length === 1) {
        lg.removeLayer(dls[0]);
      } else {
        throw new Error('Expected one draw layer, got ' + dls.length);
      }
    }

    // render (will create layer)
    this.render(dataId, [configToUpdate]);
  }

  /**
   * Create layer groups according to a data view config:
   * adds them to stage and binds them.
   *
   * @param {DataViewConfigs} dataViewConfigs The data view config.
   */
  #createLayerGroups(dataViewConfigs) {
    const dataKeys = Object.keys(dataViewConfigs);
    const divIds = [];
    for (let i = 0; i < dataKeys.length; ++i) {
      const viewConfigs = dataViewConfigs[dataKeys[i]];
      for (let j = 0; j < viewConfigs.length; ++j) {
        const viewConfig = viewConfigs[j];
        // view configs can contain the same divIds, avoid duplicating
        if (!divIds.includes(viewConfig.divId)) {
          this.#createLayerGroup(viewConfig);
          divIds.push(viewConfig.divId);
        }
      }
    }
  }

  /**
   * Create a layer group according to a view config:
   * adds it to stage and binds it.
   *
   * @param {ViewConfig} viewConfig The view config.
   */
  #createLayerGroup(viewConfig) {
    // create new layer group
    const element = this.#options.rootDocument.getElementById(viewConfig.divId);
    const layerGroup = this.#stage.addLayerGroup(element);
    // bind events
    this.#bindLayerGroupToApp(layerGroup);
  }

  /**
   * Set the layer groups binders.
   *
   * @param {string[]} list The list of binder names.
   */
  setLayerGroupsBinders(list) {
    // create instances
    const instances = [];
    for (let i = 0; i < list.length; ++i) {
      if (typeof binderList[list[i]] !== 'undefined') {
        instances.push(new binderList[list[i]]);
      }
    }
    // pass to stage
    this.#stage.setBinders(instances);
  }

  /**
   * Render the current data.
   *
   * @param {string} dataId The data id to render.
   * @param {ViewConfig[]} [viewConfigs] The list of configs to render.
   */
  render(dataId, viewConfigs) {
    if (typeof dataId === 'undefined' || dataId === null) {
      throw new Error('Cannot render without data id');
    }

    // create layer groups if not done yet
    // (create all to allow for ratio sync)
    if (this.#stage.getNumberOfLayerGroups() === 0) {
      this.#createLayerGroups(this.#options.dataViewConfigs);
    }

    // use options list if non provided
    if (typeof viewConfigs === 'undefined') {
      viewConfigs = this.getViewConfigs(dataId);
    }

    // nothing to do if no view config
    if (viewConfigs.length === 0) {
      logger.info('Not rendering data: ' + dataId +
        ' (no data view config)');
      return;
    }

    // loop on configs
    for (let i = 0; i < viewConfigs.length; ++i) {
      const config = viewConfigs[i];
      const layerGroup =
        this.#stage.getLayerGroupByDivId(config.divId);
      // layer group must exist
      if (!layerGroup) {
        throw new Error('No layer group for ' + config.divId);
      }
      // add view
      // warn: needs a loaded DOM
      if (typeof this.#dataController.get(dataId) !== 'undefined' &&
        layerGroup.getViewLayersByDataId(dataId).length === 0) {
        this.#addViewLayer(dataId, config);
      }
      // draw
      layerGroup.draw();
    }
  }

  /**
   * Zoom the layers of the active layer group.
   *
   * @param {number} step The step to add to the current zoom.
   * @param {number} cx The zoom center X coordinate.
   * @param {number} cy The zoom center Y coordinate.
   */
  zoom(step, cx, cy) {
    const layerGroup = this.#stage.getActiveLayerGroup();
    const viewController = layerGroup.getActiveViewLayer().getViewController();
    const k = viewController.getCurrentScrollPosition();
    const center = new Point3D(cx, cy, k);
    layerGroup.addScale(step, center);
    layerGroup.draw();
  }

  /**
   * Apply a translation to the layers of the active layer group.
   *
   * @param {number} tx The translation along X.
   * @param {number} ty The translation along Y.
   */
  translate(tx, ty) {
    const layerGroup = this.#stage.getActiveLayerGroup();
    layerGroup.addTranslation({x: tx, y: ty, z: 0});
    layerGroup.draw();
  }

  /**
   * Set the active view layer (of the active layer group) opacity.
   *
   * @param {number} alpha The opacity ([0:1] range).
   * @deprecated Please set the opacity of the desired view layer directly.
   */
  setOpacity(alpha) {
    const viewLayer = this.#stage.getActiveLayerGroup().getActiveViewLayer();
    viewLayer.setOpacity(alpha);
    viewLayer.draw();
  }

  /**
   * Set the drawings of the active layer group.
   *
   * @param {Array} drawings An array of drawings.
   * @param {Array} drawingsDetails An array of drawings details.
   */
  setDrawings(drawings, drawingsDetails) {
    const layerGroup = this.#stage.getActiveLayerGroup();
    const viewController =
      layerGroup.getActiveViewLayer().getViewController();
    const drawController =
      layerGroup.getActiveDrawLayer().getDrawController();

    drawController.setDrawings(
      drawings, drawingsDetails, this.#fireEvent, this.addToUndoStack);

    drawController.activateDrawLayer(
      viewController.getCurrentOrientedIndex(),
      viewController.getScrollIndex());
  }

  /**
   * Get the JSON state of the app.
   *
   * @returns {string} The state of the app as a JSON string.
   */
  getJsonState() {
    const state = new State();
    return state.toJSON(this);
  }

  /**
   * Apply a JSON state to this app.
   *
   * @param {string} jsonState The state of the app as a JSON string.
   */
  applyJsonState(jsonState) {
    const state = new State();
    state.apply(this, state.fromJSON(jsonState));
  }

  // Handler Methods -----------------------------------------------------------

  /**
   * Handle resize: fit the display to the window.
   * To be called once the image is loaded.
   * Can be connected to a window 'resize' event.
   *
   * @function
   */
  onResize = () => {
    this.fitToContainer();
  };

  /**
   * Key down callback. Meant to be used in tools.
   *
   * @param {KeyboardEvent} event The key down event.
   * @fires App#keydown
   * @function
   */
  onKeydown = (event) => {
    /**
     * Key down event.
     *
     * @event App#keydown
     * @type {KeyboardEvent}
     * @property {string} type The event type: keydown.
     * @property {string} context The tool where the event originated.
     */
    this.#fireEvent(event);
  };

  /**
   * Key down event handler example.
   * - CRTL-Z: undo,
   * - CRTL-Y: redo,
   * - CRTL-ARROW_LEFT: next element on fourth dim,
   * - CRTL-ARROW_UP: next element on third dim,
   * - CRTL-ARROW_RIGHT: previous element on fourth dim,
   * - CRTL-ARROW_DOWN: previous element on third dim.
   *
   * Applies to the active view of the active layer group.
   *
   * @param {KeyboardEvent} event The key down event.
   * @fires UndoStack#undo
   * @fires UndoStack#redo
   * @function
   */
  defaultOnKeydown = (event) => {
    if (event.ctrlKey) {
      if (event.shiftKey) {
        const layerGroup = this.#stage.getActiveLayerGroup();
        const viewController =
          layerGroup.getActiveViewLayer().getViewController();
        if (event.key === 'ArrowLeft') { // crtl-shift-arrow-left
          if (viewController.moreThanOne(3)) {
            viewController.decrementIndex(3);
          }
        } else if (event.key === 'ArrowUp') { // crtl-shift-arrow-up
          if (layerGroup.canScroll()) {
            viewController.incrementScrollIndex();
          }
        } else if (event.key === 'ArrowRight') { // crtl-shift-arrow-right
          if (layerGroup.moreThanOne(3)) {
            viewController.incrementIndex(3);
          }
        } else if (event.key === 'ArrowDown') { // crtl-shift-arrow-down
          if (layerGroup.canScroll()) {
            viewController.decrementScrollIndex();
          }
        }
      } else if (event.key === 'y') { // crtl-y
        this.#undoStack.redo();
      } else if (event.key === 'z') { // crtl-z
        this.#undoStack.undo();
      } else if (event.key === ' ') { // crtl-space
        for (let i = 0; i < this.#stage.getNumberOfLayerGroups(); ++i) {
          this.#stage.getLayerGroup(i).setShowCrosshair(
            !this.#stage.getLayerGroup(i).getShowCrosshair()
          );
        }
      }
    }
  };

  // Internal members shortcuts-----------------------------------------------

  /**
   * Reset the display.
   */
  resetDisplay() {
    this.resetLayout();
    this.initWLDisplay();
  }

  /**
   * Reset the app zoom.
   */
  resetZoom() {
    this.resetLayout();
  }

  /**
   * Set the colour map of the active view of the active layer group.
   *
   * @param {string} name The colour map name.
   * @deprecated Please use the ViewController equivalent directly instead.
   */
  setColourMap(name) {
    const viewController =
      this.#stage.getActiveLayerGroup()
        .getActiveViewLayer().getViewController();
    viewController.setColourMap(name);
  }

  /**
   * Set the window/level preset of the active view of the active layer group.
   *
   * @param {string} preset The window/level preset.
   * @deprecated Please use the ViewController equivalent directly instead.
   */
  setWindowLevelPreset(preset) {
    const viewController =
      this.#stage.getActiveLayerGroup()
        .getActiveViewLayer().getViewController();
    viewController.setWindowLevelPreset(preset);
  }

  /**
   * Set the tool.
   *
   * @param {string} tool The tool.
   */
  setTool(tool) {
    // bind tool to active layer
    for (let i = 0; i < this.#stage.getNumberOfLayerGroups(); ++i) {
      const layerGroup = this.#stage.getLayerGroup(i);
      // draw or view layer
      let layer = null;
      if (tool === 'Draw' ||
        tool === 'Livewire' ||
        tool === 'Floodfill') {
        layer = layerGroup.getActiveDrawLayer();
      } else {
        layer = layerGroup.getActiveViewLayer();
      }
      if (layer) {
        this.#toolboxController.bindLayerGroup(layerGroup, layer);
      }
    }

    // set toolbox tool
    this.#toolboxController.setSelectedTool(tool);
  }

  /**
   * Set the tool live features.
   *
   * @param {object} list The list of features.
   */
  setToolFeatures(list) {
    this.#toolboxController.setToolFeatures(list);
  }

  /**
   * Undo the last action.
   *
   * @fires UndoStack#undo
   */
  undo() {
    this.#undoStack.undo();
  }

  /**
   * Redo the last action.
   *
   * @fires UndoStack#redo
   */
  redo() {
    this.#undoStack.redo();
  }

  /**
   * Get the undo stack size.
   *
   * @returns {number} The size of the stack.
   */
  getStackSize() {
    return this.#undoStack.getStackSize();
  }

  /**
   * Get the current undo stack index.
   *
   * @returns {number} The stack index.
   */
  getCurrentStackIndex() {
    return this.#undoStack.getCurrentStackIndex();
  }

  /**
   * Get the overlay data for a data id.
   *
   * @param {string} dataId The data id.
   * @returns {OverlayData|undefined} The overlay data.
   */
  getOverlayData(dataId) {
    let data;
    if (typeof this.#overlayDatas !== 'undefined') {
      data = this.#overlayDatas[dataId];
    }
    return data;
  }

  /**
   * Toggle overlay listeners.
   *
   * @param {string} dataId The data id.
   */
  toggleOverlayListeners(dataId) {
    const data = this.getOverlayData(dataId);
    if (typeof data !== 'undefined') {
      if (data.isListening()) {
        data.removeAppListeners();
      } else {
        data.addAppListeners();
      }
    }
  }

  // Private Methods -----------------------------------------------------------

  /**
   * Fire an event: call all associated listeners with the input event object.
   *
   * @param {object} event The event to fire.
   */
  #fireEvent = (event) => {
    this.#listenerHandler.fireEvent(event);
  };

  /**
   * Data load start callback.
   *
   * @param {object} event The load start event.
   */
  #onloadstart = (event) => {
    // create overlay data
    if (typeof this.#options.overlayConfig !== 'undefined') {
      this.#overlayDatas[event.dataid] = new OverlayData(
        this, event.dataid, this.#options.overlayConfig);
    }
    /**
     * Load start event.
     *
     * @event App#loadstart
     * @type {object}
     * @property {string} type The event type: loadstart.
     * @property {string} loadType The load type: image or state.
     * @property {*} source The load source: string for an url,
     *   File for a file.
     */
    event.type = 'loadstart';
    this.#fireEvent(event);
  };

  /**
   * Data load progress callback.
   *
   * @param {object} event The progress event.
   */
  #onloadprogress = (event) => {
    /**
     * Load progress event.
     *
     * @event App#loadprogress
     * @type {object}
     * @property {string} type The event type: loadprogress.
     * @property {string} loadType The load type: image or state.
     * @property {*} source The load source: string for an url,
     *   File for a file.
     * @property {number} loaded The loaded percentage.
     * @property {number} total The total percentage.
     */
    event.type = 'loadprogress';
    this.#fireEvent(event);
  };

  /**
   * Data load callback.
   *
   * @param {object} event The load event.
   */
  #onloaditem = (event) => {
    // check event
    if (typeof event.data === 'undefined') {
      logger.error('Missing loaditem event data.');
    }
    if (typeof event.loadtype === 'undefined') {
      logger.error('Missing loaditem event load type.');
    }

    const isFirstLoadItem = event.isfirstitem;

    let eventMetaData = null;
    if (event.loadtype === 'image') {
      if (isFirstLoadItem) {
        this.#dataController.addNew(
          event.dataid, event.data.image, event.data.info);
      } else {
        this.#dataController.update(
          event.dataid, event.data.image, event.data.info);
      }
      eventMetaData = event.data.info;
    } else if (event.loadtype === 'state') {
      this.applyJsonState(event.data);
      eventMetaData = 'state';
    }

    /**
     * Load item event: fired when a load item is successfull.
     *
     * @event App#loaditem
     * @type {object}
     * @property {string} type The event type: loaditem.
     * @property {string} loadType The load type: image or state.
     * @property {*} source The load source: string for an url,
     *   File for a file.
     * @property {object} data The loaded meta data.
     */
    this.#fireEvent({
      type: 'loaditem',
      data: eventMetaData,
      source: event.source,
      loadtype: event.loadtype,
      dataid: event.dataid,
      isfirstitem: event.isfirstitem,
      warn: event.warn
    });

    // update overlay data if present
    if (typeof this.#overlayDatas !== 'undefined' &&
      typeof this.#overlayDatas[event.dataid] !== 'undefined') {
      this.#overlayDatas[event.dataid].addItemMeta(eventMetaData);
    }

    // render if first and flag allows
    if (event.loadtype === 'image' &&
      this.getViewConfigs(event.dataid).length !== 0 &&
      isFirstLoadItem && this.#options.viewOnFirstLoadItem) {
      this.render(event.dataid);
    }
  };

  /**
   * Data load callback.
   *
   * @param {object} event The load event.
   */
  #onload = (event) => {
    /**
     * Load event: fired when a load finishes successfully.
     *
     * @event App#load
     * @type {object}
     * @property {string} type The event type: load.
     * @property {string} loadType The load type: image or state.
     */
    event.type = 'load';
    this.#fireEvent(event);
  };

  /**
   * Data load end callback.
   *
   * @param {object} event The load end event.
   */
  #onloadend = (event) => {
    /**
     * Main load end event: fired when the load finishes,
     *   successfully or not.
     *
     * @event App#loadend
     * @type {object}
     * @property {string} type The event type: loadend.
     * @property {string} loadType The load type: image or state.
     * @property {*} source The load source: string for an url,
     *   File for a file.
     */
    event.type = 'loadend';
    this.#fireEvent(event);
  };

  /**
   * Data load error callback.
   *
   * @param {object} event The error event.
   */
  #onloaderror = (event) => {
    /**
     * Load error event.
     *
     * @event App#error
     * @type {object}
     * @property {string} type The event type: error.
     * @property {string} loadType The load type: image or state.
     * @property {*} source The load source: string for an url,
     *   File for a file.
     * @property {object} error The error.
     * @property {object} target The event target.
     */
    if (typeof event.type === 'undefined') {
      event.type = 'error';
    }
    this.#fireEvent(event);
  };

  /**
   * Data load abort callback.
   *
   * @param {object} event The abort event.
   */
  #onloadabort = (event) => {
    /**
     * Load abort event.
     *
     * @event App#abort
     * @type {object}
     * @property {string} type The event type: abort.
     * @property {string} loadType The load type: image or state.
     * @property {*} source The load source: string for an url,
     *   File for a file.
     */
    if (typeof event.type === 'undefined') {
      event.type = 'abort';
    }
    this.#fireEvent(event);
  };

  /**
   * Bind layer group events to app.
   *
   * @param {object} group The layer group.
   */
  #bindLayerGroupToApp(group) {
    // propagate layer group events
    group.addEventListener('zoomchange', this.#fireEvent);
    group.addEventListener('offsetchange', this.#fireEvent);
    // propagate viewLayer events
    group.addEventListener('renderstart', this.#fireEvent);
    group.addEventListener('renderend', this.#fireEvent);
    // propagate view events
    for (let j = 0; j < viewEventNames.length; ++j) {
      group.addEventListener(viewEventNames[j], this.#fireEvent);
    }
    // propagate drawLayer events
    if (this.#toolboxController && this.#toolboxController.hasTool('Draw')) {
      group.addEventListener('drawcreate', this.#fireEvent);
      group.addEventListener('drawdelete', this.#fireEvent);
    }
    // updata data view config
    group.addEventListener('wlchange', (event) => {
      const layerDetails = getLayerDetailsFromLayerDivId(event.srclayerid);
      const groupId = layerDetails.groupDivId;
      const config = this.getViewConfig(event.dataid, groupId, true);
      if (typeof config !== 'undefined') {
        // reset previous values
        config.windowCenter = undefined;
        config.windowWidth = undefined;
        config.wlPresetName = undefined;
        // window width and center
        if (event.value.length === 2) {
          config.windowCenter = event.value[0];
          config.windowWidth = event.value[1];
        }
        // window level preset name
        if (event.value.length === 3) {
          config.wlPresetName = event.value[2];
        }
      }
    });
    group.addEventListener('opacitychange', (event) => {
      const layerDetails = getLayerDetailsFromLayerDivId(event.srclayerid);
      const groupId = layerDetails.groupDivId;
      const config = this.getViewConfig(event.dataid, groupId, true);
      if (typeof config !== 'undefined') {
        config.opacity = event.value[0];
      }
    });
    group.addEventListener('colourmapchange', (event) => {
      const layerDetails = getLayerDetailsFromLayerDivId(event.srclayerid);
      const groupId = layerDetails.groupDivId;
      const config = this.getViewConfig(event.dataid, groupId, true);
      if (typeof config !== 'undefined') {
        config.colourMap = event.value[0];
      }
    });
  }

  /**
   * Add a view layer.
   *
   * @param {string} dataId The data id.
   * @param {ViewConfig} viewConfig The data view config.
   */
  #addViewLayer(dataId, viewConfig) {
    const data = this.#dataController.get(dataId);
    if (!data) {
      throw new Error('Cannot initialise layer with missing data, id: ' +
      dataId);
    }
    const layerGroup = this.#stage.getLayerGroupByDivId(viewConfig.divId);
    if (!layerGroup) {
      throw new Error('Cannot initialise layer with missing group, id: ' +
        viewConfig.divId);
    }
    const imageGeometry = data.image.getGeometry();

    // un-bind
    this.#stage.unbindLayerGroups();

    // create and setup view
    const viewFactory = new ViewFactory();
    const view = viewFactory.create(data.meta, data.image);
    const viewOrientation = getViewOrientation(
      imageGeometry.getOrientation(),
      getMatrixFromName(viewConfig.orientation)
    );
    view.setOrientation(viewOrientation);

    // make pixel of value 0 transparent for segmentation
    // (assuming RGB data)
    if (data.image.getMeta().Modality === 'SEG') {
      view.setAlphaFunction(function (value /*, index*/) {
        if (value[0] === 0 &&
          value[1] === 0 &&
          value[2] === 0) {
          return 0;
        } else {
          return 0xff;
        }
      });
    }

    // do we have more than one layer
    // (the layer has not been added to the layer group yet)
    const isBaseLayer = layerGroup.getNumberOfLayers() === 0;

    // opacity
    let opacity = 1;
    if (typeof viewConfig.opacity !== 'undefined') {
      opacity = viewConfig.opacity;
    } else {
      if (!isBaseLayer) {
        opacity = 0.5;
      }
    }

    // view layer
    const viewLayer = layerGroup.addViewLayer();
    viewLayer.setView(view, dataId);
    const size2D = imageGeometry.getSize(viewOrientation).get2D();
    const spacing2D = imageGeometry.getSpacing(viewOrientation).get2D();
    viewLayer.initialise(size2D, spacing2D, opacity);

    // view controller
    const viewController = viewLayer.getViewController();
    // window/level
    if (typeof viewConfig.wlPresetName !== 'undefined') {
      viewController.setWindowLevelPreset(viewConfig.wlPresetName);
    } else if (typeof viewConfig.windowCenter !== 'undefined' &&
      typeof viewConfig.windowWidth !== 'undefined') {
      const wl = new WindowLevel(
        viewConfig.windowCenter, viewConfig.windowWidth);
      viewController.setWindowLevel(wl);
    }
    // colour map
    if (typeof viewConfig.colourMap !== 'undefined') {
      viewController.setColourMap(viewConfig.colourMap);
    } else {
      if (!isBaseLayer) {
        if (data.image.getMeta().Modality === 'PT') {
          viewController.setColourMap('hot');
        } else {
          viewController.setColourMap('rainbow');
        }
      }
    }

    // listen to image set
    this.#dataController.addEventListener('imageset', viewLayer.onimageset);

    // optional draw layer
    let drawLayer;
    if (this.#toolboxController && this.#toolboxController.hasTool('Draw')) {
      drawLayer = layerGroup.addDrawLayer();
      drawLayer.initialise(size2D, spacing2D, dataId);
      drawLayer.setPlaneHelper(viewLayer.getViewController().getPlaneHelper());
    }

    // sync layers position
    const value = [
      viewController.getCurrentIndex().getValues(),
      viewController.getCurrentPosition().getValues()
    ];
    layerGroup.updateLayersToPositionChange({
      value: value,
      srclayerid: viewLayer.getId()
    });

    // sync layer groups
    this.#stage.fitToContainer();

    // view layer offset (done before scale)
    viewLayer.setOffset(layerGroup.getOffset());

    // get and apply flip flags
    const flipFlags = this.#getViewFlipFlags(
      imageGeometry.getOrientation(),
      viewConfig.orientation);
    if (flipFlags.offset.x) {
      viewLayer.addFlipOffsetX();
      if (typeof drawLayer !== 'undefined') {
        drawLayer.addFlipOffsetX();
      }
    }
    if (flipFlags.offset.y) {
      viewLayer.addFlipOffsetY();
      if (typeof drawLayer !== 'undefined') {
        drawLayer.addFlipOffsetY();
      }
    }
    if (flipFlags.scale.x) {
      viewLayer.flipScaleX();
      if (typeof drawLayer !== 'undefined') {
        drawLayer.flipScaleX();
      }
    }
    if (flipFlags.scale.y) {
      viewLayer.flipScaleY();
      if (typeof drawLayer !== 'undefined') {
        drawLayer.flipScaleY();
      }
    }
    if (flipFlags.scale.z) {
      viewLayer.flipScaleZ();
      if (typeof drawLayer !== 'undefined') {
        drawLayer.flipScaleZ();
      }
    }

    // layer scale (done after possible flip)
    if (!isBaseLayer) {
      // use zoom offset of base layer
      const baseViewLayer = layerGroup.getBaseViewLayer();
      viewLayer.initScale(
        layerGroup.getScale(),
        baseViewLayer.getAbsoluteZoomOffset()
      );
    } else {
      viewLayer.setScale(layerGroup.getScale());
    }
    if (typeof drawLayer !== 'undefined') {
      drawLayer.setScale(layerGroup.getScale());
    }

    // bind
    this.#stage.bindLayerGroups();
    if (this.#toolboxController) {
      this.#toolboxController.bindLayerGroup(layerGroup, viewLayer);
    }

    // initialise the toolbox for base
    if (isBaseLayer) {
      if (this.#toolboxController) {
        this.#toolboxController.init();
      }
    }
  }

  /**
   * Get the view flip flags: offset (x, y) and scale (x, y, z) flags.
   *
   * @param {Matrix33} imageOrientation The image orientation.
   * @param {string} viewConfigOrientation The view config orientation.
   * @returns {object} Offset and scale flip flags.
   */
  #getViewFlipFlags(imageOrientation, viewConfigOrientation) {
    // 'simple' orientation code (does not take into account angles)
    const orientationCode =
      getOrientationStringLPS(imageOrientation.asOneAndZeros());
    if (typeof orientationCode === 'undefined') {
      throw new Error('Unsupported undefined orientation code');
    }

    // view orientation flags
    const isViewUndefined = typeof viewConfigOrientation === 'undefined';
    const isViewAxial = !isViewUndefined &&
      viewConfigOrientation === Orientation.Axial;
    const isViewCoronal = !isViewUndefined &&
      viewConfigOrientation === Orientation.Coronal;
    const isViewSagittal = !isViewUndefined &&
      viewConfigOrientation === Orientation.Sagittal;

    // default flags
    const flipOffset = {
      x: false,
      y: false
    };
    const flipScale = {
      x: false,
      y: false,
      z: false
    };

    if (orientationCode === 'LPS') {
      // axial
      if (isViewCoronal || isViewSagittal) {
        flipScale.z = true;
        flipOffset.y = true;
      }
    } else if (orientationCode === 'LAI') {
      // axial
      if (isViewUndefined || isViewAxial) {
        flipOffset.y = true;
      } else if (isViewCoronal) {
        flipScale.z = true;
      } else if (isViewSagittal) {
        flipScale.z = true;
        flipOffset.x = true;
      }
    } else if (orientationCode === 'RPI') {
      // axial
      if (isViewUndefined || isViewAxial) {
        flipOffset.x = true;
      } else if (isViewCoronal) {
        flipScale.z = true;
        flipOffset.x = true;
      } else if (isViewSagittal) {
        flipScale.z = true;
      }
    } else if (orientationCode === 'RAS') {
      // axial
      flipOffset.x = true;
      flipOffset.y = true;
      if (isViewCoronal || isViewSagittal) {
        flipScale.z = true;
      }
    } else if (orientationCode === 'LSA') {
      // coronal
      flipOffset.y = true;
      if (isViewUndefined || isViewCoronal) {
        flipScale.z = true;
      } else if (isViewAxial) {
        flipScale.y = true;
      } else if (isViewSagittal) {
        flipOffset.x = true;
        flipScale.y = true;
        flipScale.z = true;
      }
    // } else if (orientationCode === 'LIP') { // nothing to do
    } else if (orientationCode === 'RSP') {
      // coronal
      if (isViewUndefined || isViewCoronal) {
        flipOffset.x = true;
        flipOffset.y = true;
        flipScale.x = true;
        flipScale.z = true;
      } else if (isViewAxial) {
        flipOffset.x = true;
        flipScale.x = true;
      } else if (isViewSagittal) {
        flipOffset.y = true;
        flipScale.z = true;
      }
    } else if (orientationCode === 'RIA') {
      // coronal
      flipOffset.x = true;
      if (isViewUndefined || isViewCoronal) {
        flipScale.x = true;
      } else if (isViewAxial) {
        flipOffset.y = true;
        flipScale.x = true;
        flipScale.y = true;
      } else if (isViewSagittal) {
        flipScale.y = true;
      }
    } else if (orientationCode === 'PSL') {
      // sagittal
      flipScale.z = true;
      if (isViewUndefined || isViewSagittal) {
        flipOffset.y = true;
      } else if (isViewCoronal) {
        flipOffset.y = true;
      }
    } else if (orientationCode === 'PIR') {
      // sagittal
      flipScale.z = true;
      if (isViewAxial || isViewCoronal) {
        flipOffset.x = true;
      }
    } else if (orientationCode === 'ASR') {
      // sagittal
      flipOffset.x = true;
      flipOffset.y = true;
      if (isViewUndefined || isViewSagittal) {
        flipScale.z = true;
      } else if (isViewCoronal) {
        flipScale.z = true;
      }
    } else if (orientationCode === 'AIL') {
      // sagittal
      if (isViewUndefined || isViewSagittal) {
        flipOffset.x = true;
        flipScale.z = true;
      } else if (isViewAxial) {
        flipOffset.y = true;
      } else if (isViewCoronal) {
        flipScale.z = true;
      }
    } else {
      logger.warn('Unsupported orientation code: ' +
        orientationCode + ', display could be incorrect');
    }

    return {
      scale: flipScale,
      offset: flipOffset
    };
  }

} // class App<|MERGE_RESOLUTION|>--- conflicted
+++ resolved
@@ -235,23 +235,6 @@
    */
   #stage = null;
 
-<<<<<<< HEAD
-  /**
-   * Undo stack.
-   *
-   * @type {UndoStack}
-   */
-  #undoStack = null;
-
-  /**
-   * Style.
-   *
-   * @type {Style}
-   */
-  #style = new Style();
-
-=======
->>>>>>> 41bc37a6
   /**
    * Undo stack.
    *
@@ -472,11 +455,7 @@
    * Get the view layers associated to a data id.
    * The layer are available after the first loaded item.
    *
-<<<<<<< HEAD
-   * @param {number} index The data index.
-=======
    * @param {string} dataId The data id.
->>>>>>> 41bc37a6
    * @returns {ViewLayer[]} The layers.
    */
   getViewLayersByDataId(dataId) {
@@ -487,11 +466,7 @@
    * Get the draw layers associated to a data id.
    * The layer are available after the first loaded item.
    *
-<<<<<<< HEAD
-   * @param {number} index The data index.
-=======
    * @param {string} dataId The data id.
->>>>>>> 41bc37a6
    * @returns {DrawLayer[]} The layers.
    */
   getDrawLayersByDataId(dataId) {
