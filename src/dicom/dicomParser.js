--- conflicted
+++ resolved
@@ -38,11 +38,7 @@
  * @returns {string} The version of the library.
  */
 export function getDwvVersion() {
-<<<<<<< HEAD
-  return '0.32.6';
-=======
   return '0.33.0';
->>>>>>> 41bc37a6
 }
 
 /**
@@ -473,8 +469,6 @@
 }
 
 /**
-<<<<<<< HEAD
-=======
  * Small list of used tag keys.
  */
 const TagKeys = {
@@ -487,7 +481,6 @@
 };
 
 /**
->>>>>>> 41bc37a6
  * DicomParser class.
  *
  * @example
